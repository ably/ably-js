--- conflicted
+++ resolved
@@ -1489,10 +1489,7 @@
   }
 
   /**
-   * The `TokenRevocationOptions` interface describes the additional options accepted by the following methods:
-   *
-   * - {@link AuthCallbacks.revokeTokens}
-   * - {@link AuthPromise.revokeTokens}
+   * The `TokenRevocationOptions` interface describes the additional options accepted by {@link Auth.revokeTokens}.
    */
   interface TokenRevocationOptions {
     /**
@@ -1714,103 +1711,6 @@
      * Static utilities related to presence messages.
      */
     static PresenceMessage: Types.PresenceMessageStatic;
-<<<<<<< HEAD
-=======
-  }
-
-  /**
-   * A client that offers a simple stateless API to interact directly with Ably's REST API.
-   */
-  class RestCallbacks extends RestBase {
-    /**
-     * A promisified version of the library (use this if you prefer to use Promises or async/await instead of callbacks)
-     */
-    static Promise: typeof Types.RestPromise;
-    /**
-     * A callback based version of the library
-     */
-    static Callbacks: typeof Types.RestCallbacks;
-    /**
-     * An {@link Types.AuthCallbacks} object.
-     */
-    auth: Types.AuthCallbacks;
-    /**
-     * A {@link Types.Channels} object.
-     */
-    channels: Types.Channels<Types.ChannelCallbacks>;
-    /**
-     * Makes a REST request to a provided path. This is provided as a convenience for developers who wish to use REST API functionality that is either not documented or is not yet included in the public API, without having to directly handle features such as authentication, paging, fallback hosts, MsgPack and JSON support.
-     *
-     * @param method - The request method to use, such as `GET`, `POST`.
-     * @param path - The request path.
-     * @param params - The parameters to include in the URL query of the request. The parameters depend on the endpoint being queried. See the [REST API reference](https://ably.com/docs/api/rest-api) for the available parameters of each endpoint.
-     * @param body - The JSON body of the request.
-     * @param headers - Additional HTTP headers to include in the request.
-     * @param callback - A function which, upon success, will be called with an {@link Types.HttpPaginatedResponse} response object returned by the HTTP request. This response object will contain an empty or JSON-encodable object. Upon failure, the function will be called with information about the error.
-     */
-    request<T = any>(
-      method: string,
-      path: string,
-      params?: any,
-      body?: any[] | any,
-      headers?: any,
-      callback?: Types.StandardCallback<Types.HttpPaginatedResponse<T>>
-    ): void;
-    /**
-     * Queries the REST `/stats` API and retrieves your application's usage statistics. Returns a {@link Types.PaginatedResult} object, containing an array of {@link Types.Stats} objects. See the [Stats docs](https://ably.com/docs/general/statistics).
-     *
-     * @param params - A set of parameters which are used to specify which statistics should be retrieved. This parameter should be a {@link Types.StatsParams} object. For reasons of backwards compatibility this parameter will also accept `any`; this ability will be removed in the next major release of this SDK. If you do not provide this argument, then this method will use the default parameters described in the {@link Types.StatsParams} interface.
-     * @param callback - A function which, upon success, will be called with a {@link Types.PaginatedResult} object containing an array of {@link Types.Stats} objects. Upon failure, the function will be called with information about the error.
-     */
-    stats(params?: StatsParams | any, callback?: Types.paginatedResultCallback<Types.Stats>): void;
-    /**
-     * Queries the REST `/stats` API and retrieves your application's usage statistics, using the default parameters described in the {@link Types.StatsParams} interface. Returns a {@link Types.PaginatedResult} object, containing an array of {@link Types.Stats} objects. See the [Stats docs](https://ably.com/docs/general/statistics).
-     *
-     * @param callback - A function which, upon success, will be called with a {@link Types.PaginatedResult} object containing an array of {@link Types.Stats} objects. Upon failure, the function will be called with information about the error.
-     */
-    stats(callback?: Types.paginatedResultCallback<Types.Stats>): void;
-    /**
-     * Retrieves the time from the Ably service as milliseconds since the Unix epoch. Clients that do not have access to a sufficiently well maintained time source and wish to issue Ably {@link Types.TokenRequest | `TokenRequest`s} with a more accurate timestamp should use the {@link Types.ClientOptions.queryTime} property instead of this method.
-     *
-     * @param callback - A function which, upon success, will be called with the time as milliseconds since the Unix epoch. Upon failure, the function will be called with information about the error.
-     */
-    time(callback?: Types.timeCallback): void;
-    /**
-     * Publishes a {@link Types.BatchPublishSpec} object to one or more channels, up to a maximum of 100 channels.
-     *
-     * @param spec - A {@link Types.BatchPublishSpec} object.
-     * @param callback - A function which, upon success, will be called with a {@link Types.BatchResult} object containing information about the result of the batch publish for each requested channel. Upon failure, the function will be called with information about the error.
-     */
-    batchPublish(
-      spec: BatchPublishSpec,
-      callback: StandardCallback<BatchResult<BatchPublishSuccessResult | BatchPublishFailureResult>>
-    ): void;
-    /**
-     * Publishes one or more {@link Types.BatchPublishSpec} objects to one or more channels, up to a maximum of 100 channels.
-     *
-     * @param specs - An array of {@link Types.BatchPublishSpec} objects.
-     * @param callback - A function which, upon success, will be called with an array of {@link Types.BatchResult} objects containing information about the result of the batch publish for each requested channel for each provided {@link Types.BatchPublishSpec}. This array is in the same order as the provided {@link Types.BatchPublishSpec} array. Upon failure, the function will be called with information about the error.
-     */
-    batchPublish(
-      specs: BatchPublishSpec[],
-      callback: StandardCallback<BatchResult<BatchPublishSuccessResult | BatchPublishFailureResult>[]>
-    ): void;
-    /**
-     * Retrieves the presence state for one or more channels, up to a maximum of 100 channels. Presence state includes the `clientId` of members and their current {@link Types.PresenceAction}.
-     *
-     * @param channels - An array of one or more channel names, up to a maximum of 100 channels.
-     * @param callback - A function which, upon success, will be called with a {@link Types.BatchResult} object containing information about the result of the batch presence request for each requested channel. Upon failure, the function will be called with information about the error.
-     */
-    batchPresence(
-      channels: string[],
-      callback: StandardCallback<BatchResult<BatchPresenceSuccessResult | BatchPresenceFailureResult>>
-    ): void;
-    /**
-     * A {@link Types.PushCallbacks} object.
-     */
-    push: Types.PushCallbacks;
-  }
->>>>>>> 53ad2ec2
 
     /**
      * An {@link Types.Auth} object.
@@ -1919,41 +1819,7 @@
      */
     close(): void;
     /**
-<<<<<<< HEAD
      * Calls {@link Types.Connection.connect | `connection.connect()`} and causes the connection to open, entering the connecting state. Explicitly calling `connect()` is unnecessary unless the {@link Types.ClientOptions.autoConnect} property is disabled.
-=======
-     * Publishes a {@link Types.BatchPublishSpec} object to one or more channels, up to a maximum of 100 channels.
-     *
-     * @param spec - A {@link Types.BatchPublishSpec} object.
-     * @param callback - A function which, upon success, will be called with a {@link Types.BatchResult} object containing information about the result of the batch publish for each requested channel. Upon failure, the function will be called with information about the error.
-     */
-    batchPublish(
-      spec: BatchPublishSpec,
-      callback: StandardCallback<BatchResult<BatchPublishSuccessResult | BatchPublishFailureResult>>
-    ): void;
-    /**
-     * Publishes one or more {@link Types.BatchPublishSpec} objects to one or more channels, up to a maximum of 100 channels.
-     *
-     * @param specs - An array of {@link Types.BatchPublishSpec} objects.
-     * @param callback - A function which, upon success, will be called with an array of {@link Types.BatchResult} objects containing information about the result of the batch publish for each requested channel for each provided {@link Types.BatchPublishSpec}. This array is in the same order as the provided {@link Types.BatchPublishSpec} array. Upon failure, the function will be called with information about the error.
-     */
-    batchPublish(
-      specs: BatchPublishSpec[],
-      callback: StandardCallback<BatchResult<BatchPublishSuccessResult | BatchPublishFailureResult>[]>
-    ): void;
-    /**
-     * Retrieves the presence state for one or more channels, up to a maximum of 100 channels. Presence state includes the `clientId` of members and their current {@link Types.PresenceAction}.
-     *
-     * @param channels - An array of one or more channel names, up to a maximum of 100 channels.
-     * @param callback - A function which, upon success, will be called with a {@link Types.BatchResult} object containing information about the result of the batch presence request for each requested channel. Upon failure, the function will be called with information about the error.
-     */
-    batchPresence(
-      channels: string[],
-      callback: StandardCallback<BatchResult<BatchPresenceSuccessResult | BatchPresenceFailureResult>[]>
-    ): void;
-    /**
-     * A {@link Types.PushCallbacks} object.
->>>>>>> 53ad2ec2
      */
     connect(): void;
 
@@ -2002,9 +1868,6 @@
      */
     time(): Promise<number>;
     /**
-<<<<<<< HEAD
-     * A {@link Types.Push} object.
-=======
      * Publishes a {@link Types.BatchPublishSpec} object to one or more channels, up to a maximum of 100 channels.
      *
      * @param spec - A {@link Types.BatchPublishSpec} object.
@@ -2028,8 +1891,7 @@
      */
     batchPresence(channels: string[]): Promise<BatchResult<BatchPresenceSuccessResult | BatchPresenceFailureResult>[]>;
     /**
-     * A {@link Types.PushPromise} object.
->>>>>>> 53ad2ec2
+     * A {@link Types.Push} object.
      */
     push: Types.Push;
   }
@@ -2042,99 +1904,6 @@
      * A client ID, used for identifying this client when publishing messages or for presence purposes. The `clientId` can be any non-empty string, except it cannot contain a `*`. This option is primarily intended to be used in situations where the library is instantiated with a key. Note that a `clientId` may also be implicit in a token used to instantiate the library. An error is raised if a `clientId` specified here conflicts with the `clientId` implicit in the token. Find out more about [identified clients](https://ably.com/docs/core-features/authentication#identified-clients).
      */
     clientId: string;
-<<<<<<< HEAD
-=======
-  }
-
-  /**
-   * Creates Ably {@link TokenRequest} objects and obtains Ably Tokens from Ably to subsequently issue to less trusted clients.
-   */
-  class AuthCallbacks extends AuthBase {
-    /**
-     * Instructs the library to get a new token immediately. When using the realtime client, it upgrades the current realtime connection to use the new token, or if not connected, initiates a connection to Ably, once the new token has been obtained. Also stores any {@link TokenParams} and {@link AuthOptions} passed in as the new defaults, to be used for all subsequent implicit or explicit token requests. Any {@link TokenParams} and {@link AuthOptions} objects passed in entirely replace, as opposed to being merged with, the current client library saved values.
-     *
-     * @param tokenParams - A {@link TokenParams} object.
-     * @param authOptions - An {@link AuthOptions} object.
-     * @param callback - A function which, upon success, will be called with a {@link TokenDetails} object. Upon failure, the function will be called with information about the error.
-     */
-    authorize(tokenParams?: TokenParams, authOptions?: AuthOptions, callback?: tokenDetailsCallback): void;
-    /**
-     * Instructs the library to get a new token immediately. When using the realtime client, it upgrades the current realtime connection to use the new token, or if not connected, initiates a connection to Ably, once the new token has been obtained. Also stores any {@link TokenParams} passed in as the new default, to be used for all subsequent implicit or explicit token requests. Any {@link TokenParams} object passed in entirely replaces, as opposed to being merged with, the current client library saved value.
-     *
-     * @param tokenParams - A {@link TokenParams} object.
-     * @param callback - A function which, upon success, will be called with a {@link TokenDetails} object. Upon failure, the function will be called with information about the error.
-     */
-    authorize(tokenParams?: TokenParams, callback?: tokenDetailsCallback): void;
-    /**
-     * Instructs the library to get a new token immediately. When using the realtime client, it upgrades the current realtime connection to use the new token, or if not connected, initiates a connection to Ably, once the new token has been obtained.
-     *
-     * @param callback - A function which, upon success, will be called with a {@link TokenDetails} object. Upon failure, the function will be called with information about the error.
-     */
-    authorize(callback?: tokenDetailsCallback): void;
-    /**
-     * Creates and signs an Ably {@link TokenRequest} based on the specified (or if none specified, the client library stored) {@link TokenParams} and {@link AuthOptions}. Note this can only be used when the API `key` value is available locally. Otherwise, the Ably {@link TokenRequest} must be obtained from the key owner. Use this to generate an Ably {@link TokenRequest} in order to implement an Ably Token request callback for use by other clients. Both {@link TokenParams} and {@link AuthOptions} are optional. When omitted or `null`, the default token parameters and authentication options for the client library are used, as specified in the {@link ClientOptions} when the client library was instantiated, or later updated with an explicit `authorize` request. Values passed in are used instead of, rather than being merged with, the default values. To understand why an Ably {@link TokenRequest} may be issued to clients in favor of a token, see [Token Authentication explained](https://ably.com/docs/core-features/authentication/#token-authentication).
-     *
-     * @param tokenParams - A {@link TokenParams} object.
-     * @param authOptions - An {@link AuthOptions} object.
-     * @param callback - A function which, upon success, will be called with a {@link TokenRequest} object. Upon failure, the function will be called with information about the error.
-     */
-    createTokenRequest(
-      tokenParams?: TokenParams | null,
-      authOptions?: AuthOptions | null,
-      callback?: tokenRequestCallback
-    ): void;
-    /**
-     * Creates and signs an Ably {@link TokenRequest} based on the specified (or if none specified, the client library stored) {@link TokenParams}. Note this can only be used when the API `key` value is available locally. Otherwise, the Ably {@link TokenParams} must be obtained from the key owner. Use this to generate an Ably {@link TokenRequest} in order to implement an Ably Token request callback for use by other clients. When the {@link TokenRequest} is omitted or `null`, the default token parameters for the client library are used, as specified in the {@link ClientOptions} when the client library was instantiated, or later updated with an explicit `authorize` request. Values passed in are used instead of, rather than being merged with, the default values. To understand why an Ably {@link TokenRequest} may be issued to clients in favor of a token, see [Token Authentication explained](https://ably.com/docs/core-features/authentication/#token-authentication).
-     *
-     * @param tokenParams - A {@link TokenParams} object.
-     * @param callback - A function which, upon success, will be called with a {@link TokenRequest} object. Upon failure, the function will be called with information about the error.
-     */
-    createTokenRequest(tokenParams?: TokenParams | null, callback?: tokenRequestCallback): void;
-    /**
-     * Creates and signs an Ably {@link TokenRequest} based on the the client library stored {@link TokenParams} and {@link AuthOptions}. Note this can only be used when the API `key` value is available locally. Otherwise, the Ably {@link TokenRequest} must be obtained from the key owner. Use this to generate an Ably {@link TokenRequest} in order to implement an Ably Token request callback for use by other clients. The default token parameters and authentication options for the client library are used, as specified in the {@link ClientOptions} when the client library was instantiated, or later updated with an explicit `authorize` request. To understand why an Ably {@link TokenRequest} may be issued to clients in favor of a token, see [Token Authentication explained](https://ably.com/docs/core-features/authentication/#token-authentication).
-     *
-     * @param callback - A function which, upon success, will be called with a {@link TokenRequest} object. Upon failure, the function will be called with information about the error.
-     */
-    createTokenRequest(callback?: tokenRequestCallback): void;
-    /**
-     * Calls the `requestToken` REST API endpoint to obtain an Ably Token according to the specified {@link TokenParams} and {@link AuthOptions}. Both {@link TokenParams} and {@link AuthOptions} are optional. When omitted or `null`, the default token parameters and authentication options for the client library are used, as specified in the {@link ClientOptions} when the client library was instantiated, or later updated with an explicit `authorize` request. Values passed in are used instead of, rather than being merged with, the default values. To understand why an Ably {@link TokenRequest} may be issued to clients in favor of a token, see [Token Authentication explained](https://ably.com/docs/core-features/authentication/#token-authentication).
-     *
-     * @param TokenParams - A {@link TokenParams} object.
-     * @param authOptions - An {@link AuthOptions} object.
-     * @param callback - A function which, upon success, will be called with a {@link TokenDetails} object. Upon failure, the function will be called with information about the error.
-     */
-    requestToken(
-      TokenParams?: TokenParams | null,
-      authOptions?: AuthOptions | null,
-      callback?: tokenDetailsCallback
-    ): void;
-    /**
-     * Calls the `requestToken` REST API endpoint to obtain an Ably Token according to the specified {@link TokenParams}. When omitted or `null`, the default token parameters and authentication options for the client library are used, as specified in the {@link ClientOptions} when the client library was instantiated, or later updated with an explicit `authorize` request. Values passed in are used instead of, rather than being merged with, the default values. To understand why an Ably {@link TokenRequest} may be issued to clients in favor of a token, see [Token Authentication explained](https://ably.com/docs/core-features/authentication/#token-authentication).
-     *
-     * @param TokenParams - A {@link TokenParams} object.
-     * @param callback - A function which, upon success, will be called with a {@link TokenDetails} object. Upon failure, the function will be called with information about the error.
-     */
-    requestToken(TokenParams?: TokenParams | null, callback?: tokenDetailsCallback): void;
-    /**
-     * Calls the `requestToken` REST API endpoint to obtain an Ably Token. The default token parameters and authentication options for the client library are used, as specified in the {@link ClientOptions} when the client library was instantiated, or later updated with an explicit `authorize` request. To understand why an Ably {@link TokenRequest} may be issued to clients in favor of a token, see [Token Authentication explained](https://ably.com/docs/core-features/authentication/#token-authentication).
-     *
-     * @param callback - A function which, upon success, will be called with a {@link TokenDetails} object. Upon failure, the function will be called with information about the error.
-     */
-    requestToken(callback?: tokenDetailsCallback): void;
-    /**
-     * Revokes the tokens specified by the provided array of {@link TokenRevocationTargetSpecifier}s. Only tokens issued by an API key that had revocable tokens enabled before the token was issued can be revoked. See the [token revocation docs](https://ably.com/docs/core-features/authentication#token-revocation) for more information.
-     *
-     * @param specifiers - An array of {@link TokenRevocationTargetSpecifier} objects.
-     * @param options - A set of options which are used to modify the revocation request.
-     * @param callback - A function which, upon success, will be called with a {@link Types.BatchResult} containing information about the result of the token revocation request for each provided [`TokenRevocationTargetSpecifier`]{@link TokenRevocationTargetSpecifier}. Upon failure, the function will be called with information about the error.
-     */
-    revokeTokens(
-      specifiers: TokenRevocationTargetSpecifier[],
-      options?: TokenRevocationOptions,
-      callback?: StandardCallback<BatchResult<TokenRevocationSuccessResult | TokenRevocationFailureResult>>
-    ): void;
-  }
->>>>>>> 53ad2ec2
 
     /**
      * Instructs the library to get a new token immediately. When using the realtime client, it upgrades the current realtime connection to use the new token, or if not connected, initiates a connection to Ably, once the new token has been obtained. Also stores any {@link TokenParams} and {@link AuthOptions} passed in as the new defaults, to be used for all subsequent implicit or explicit token requests. Any {@link TokenParams} and {@link AuthOptions} objects passed in entirely replace, as opposed to being merged with, the current client library saved values.
@@ -2437,244 +2206,66 @@
      * Deregisters all listeners to messages on this channel. This removes all earlier subscriptions.
      */
     unsubscribe(): void;
-<<<<<<< HEAD
-=======
-  }
-
-  /**
-   * Optional parameters for message publishing.
-   */
-  type PublishOptions = {
-    /**
-     * See [here](https://faqs.ably.com/why-are-some-rest-publishes-on-a-channel-slow-and-then-typically-faster-on-subsequent-publishes).
-     */
-    quickAck?: boolean;
-  };
-
-  /**
-   * Contains properties to filter messages with when calling {@link RealtimeChannelCallbacks.subscribe | `RealtimeChannelCallbacks.subscribe()`} or {@link RealtimeChannelPromise.subscribe | `RealtimeChannelPromise.subscribe()`}.
-   */
-  type MessageFilter = {
-    /**
-     * Filters messages by a specific message `name`.
-     */
-    name?: string;
-    /**
-     * Filters messages by a specific `extras.ref.timeserial` value.
-     */
-    refTimeserial?: string;
-    /**
-     * Filters messages by a specific `extras.ref.type` value.
-     */
-    refType?: string;
-    /**
-     * Filters messages based on whether they contain an `extras.ref`.
-     */
-    isRef?: boolean;
-    /**
-     * Filters messages by a specific message `clientId`.
-     */
-    clientId: string;
-  };
-
-  /**
-   * Enables messages to be published and subscribed to. Also enables historic messages to be retrieved and provides access to the {@link RealtimePresenceCallbacks} object of a channel.
-   */
-  class RealtimeChannelCallbacks extends RealtimeChannelBase {
-    /**
-     * A {@link RealtimePresenceCallbacks} object.
-     */
-    presence: RealtimePresenceCallbacks;
-    /**
-     * Attach to this channel ensuring the channel is created in the Ably system and all messages published on the channel are received by any channel listeners registered using {@link RealtimeChannelCallbacks.subscribe | `subscribe()`}. Any resulting channel state change will be emitted to any listeners registered using the {@link EventEmitter.on | `on()`} or {@link EventEmitter.once | `once()`} methods. As a convenience, `attach()` is called implicitly if {@link RealtimeChannelCallbacks.subscribe | `subscribe()`} for the channel is called, or {@link RealtimePresenceCallbacks.enter | `enter()`} or {@link RealtimePresenceCallbacks.subscribe | `subscribe()`} are called on the {@link RealtimePresenceCallbacks} object for this channel.
-     *
-     * @param callback - A function which will be called upon completion of the operation. If the operation succeeded and the channel became attached, then the function will be called with a {@link ChannelStateChange} object. If the channel was already attached the function will be called with `null`. If it failed, the function will be called with information about the error.
-     */
-    attach(callback?: StandardCallback<ChannelStateChange | null>): void;
+
+    /**
+     * A {@link RealtimePresence} object.
+     */
+    presence: RealtimePresence;
+    /**
+     * Attach to this channel ensuring the channel is created in the Ably system and all messages published on the channel are received by any channel listeners registered using {@link RealtimeChannel.subscribe | `subscribe()`}. Any resulting channel state change will be emitted to any listeners registered using the {@link EventEmitter.on | `on()`} or {@link EventEmitter.once | `once()`} methods. As a convenience, `attach()` is called implicitly if {@link RealtimeChannel.subscribe | `subscribe()`} for the channel is called, or {@link RealtimePresence.enter | `enter()`} or {@link RealtimePresence.subscribe | `subscribe()`} are called on the {@link RealtimePresence} object for this channel.
+     *
+     * @returns A promise which, upon success, if the channel became attached will be fulfilled with a {@link ChannelStateChange} object. If the channel was already attached the promise will be fulfilled with `null`. Upon failure, the promise will be rejected with an {@link ErrorInfo} object.
+     */
+    attach(): Promise<ChannelStateChange | null>;
     /**
      * Detach from this channel. Any resulting channel state change is emitted to any listeners registered using the {@link EventEmitter.on | `on()`} or {@link EventEmitter.once | `once()`} methods. Once all clients globally have detached from the channel, the channel will be released in the Ably service within two minutes.
      *
-     * @param callback - A function which will be called upon completion of the operation. If the operation succeeded, then the function will be called with `null`. If it failed, the function will be called with information about the error.
-     */
-    detach(callback?: errorCallback): void;
+     * @returns A promise which resolves upon success of the operation and rejects with an {@link ErrorInfo} object upon its failure.
+     */
+    detach(): Promise<void>;
     /**
      * Retrieves a {@link Types.PaginatedResult} object, containing an array of historical {@link Message} objects for the channel. If the channel is configured to persist messages, then messages can be retrieved from history for up to 72 hours in the past. If not, messages can only be retrieved from history for up to two minutes in the past.
      *
      * @param params - A set of parameters which are used to specify which presence members should be retrieved.
-     * @param callback - A function which, upon success, will be called with a {@link Types.PaginatedResult} object containing an array of {@link Message} objects. Upon failure, the function will be called with information about the error.
-     */
-    history(params?: RealtimeHistoryParams, callback?: paginatedResultCallback<Message>): void;
-    /**
-     * Retrieves a {@link Types.PaginatedResult} object, containing an array of historical {@link Message} objects for the channel. If the channel is configured to persist messages, then messages can be retrieved from history for up to 72 hours in the past. If not, messages can only be retrieved from history for up to two minutes in the past.
-     *
-     * @param callback - A function which, upon success, will be called with a {@link Types.PaginatedResult} object containing an array of {@link Message} objects. Upon failure, the function will be called with information about the error.
-     */
-    history(callback?: paginatedResultCallback<Message>): void;
+     * @returns A promise which, upon success, will be fulfilled with a {@link Types.PaginatedResult} object containing an array of {@link Message} objects. Upon failure, the promise will be rejected with an {@link ErrorInfo} object which explains the error.
+     */
+    history(params?: RealtimeHistoryParams): Promise<PaginatedResult<Message>>;
     /**
      * Sets the {@link ChannelOptions} for the channel.
      *
      * @param options - A {@link ChannelOptions} object.
-     * @param callback - A function which will be called upon completion of the operation. If the operation succeeded, then the function will be called with `null`. If it failed, the function will be called with information about the error.
-     */
-    setOptions(options: ChannelOptions, callback?: errorCallback): void;
+     * @returns A promise which resolves upon success of the operation and rejects with an {@link ErrorInfo} object upon its failure.
+     */
+    setOptions(options: ChannelOptions): Promise<void>;
     /**
      * Registers a listener for messages with a given event name on this channel. The caller supplies a listener function, which is called each time one or more matching messages arrives on the channel.
      *
      * @param event - The event name.
      * @param listener - An event listener function.
-     * @param callbackWhenAttached - A function which will be called upon completion of the channel {@link RealtimeChannelCallbacks.attach | `attach()`} operation. If the operation succeeded and the channel became attached, then the function will be called with a {@link ChannelStateChange} object. If the channel was already attached the function will be called with `null`. If it failed, the function will be called with information about the error.
-     */
-    subscribe(
-      event: string,
-      listener?: messageCallback<Message>,
-      callbackWhenAttached?: StandardCallback<ChannelStateChange | null>
-    ): void;
+     * @returns A promise which, upon successful attachment to the channel, will be fulfilled with a {@link ChannelStateChange} object. If the channel was already attached the promise will be resolved with `null`. Upon failure, the promise will be rejected with an {@link ErrorInfo} object.
+     */
+    subscribe(event: string, listener?: messageCallback<Message>): Promise<ChannelStateChange | null>;
     /**
      * Registers a listener for messages on this channel for multiple event name values.
      *
      * @param events - An array of event names.
      * @param listener - An event listener function.
-     * @param callbackWhenAttached - A function which will be called upon completion of the channel {@link RealtimeChannelCallbacks.attach | `attach()`} operation. If the operation succeeded and the channel became attached, then the function will be called with a {@link ChannelStateChange} object. If the channel was already attached the function will be called with `null`. If it failed, the function will be called with information about the error.
-     */
-    subscribe(
-      events: Array<string>,
-      listener?: messageCallback<Message>,
-      callbackWhenAttached?: StandardCallback<ChannelStateChange | null>
-    ): void;
+     * @returns A promise which, upon successful attachment to the channel, will be fulfilled with a {@link ChannelStateChange} object. If the channel was already attached the promise will be resolved with `null`. Upon failure, the promise will be rejected with an {@link ErrorInfo} object.
+     */
+    subscribe(events: Array<string>, listener?: messageCallback<Message>): Promise<ChannelStateChange | null>;
     /**
      * Registers a listener for messages on this channel that match the supplied filter.
      *
      * @param filter - A {@link MessageFilter}.
      * @param listener - An event listener function.
-     * @param callbackWhenAttached - A function which will be called upon completion of the channel {@link RealtimeChannelCallbacks.attach | `attach()`} operation. If the operation succeeded and the channel became attached, then the function will be called with a {@link ChannelStateChange} object. If the channel was already attached the function will be called with `null`. If it failed, the function will be called with information about the error.
-     */
-    subscribe(
-      filter: MessageFilter,
-      listener?: messageCallback<Message>,
-      callbackWhenAttached?: StandardCallback<ChannelStateChange | null>
-    ): void;
+     * @returns A promise which, upon successful attachment to the channel, will be fulfilled with a {@link ChannelStateChange} object. If the channel was already attached the promise will be resolved with `null`. Upon failure, the promise will be rejected with an {@link ErrorInfo} object.
+     */
+    subscribe(filter: MessageFilter, listener?: messageCallback<Message>): Promise<ChannelStateChange | null>;
     /**
      * Registers a listener for messages on this channel. The caller supplies a listener function, which is called each time one or more messages arrives on the channel.
      *
-     * @param listener - An event listener function.
-     * @param callbackWhenAttached - A function which will be called upon completion of the channel {@link RealtimeChannelCallbacks.attach | `attach()`} operation. If the operation succeeded and the channel became attached, then the function will be called with a {@link ChannelStateChange} object. If the channel was already attached the function will be called with `null`. If it failed, the function will be called with information about the error.
-     */
-    subscribe(listener: messageCallback<Message>, callbackWhenAttached?: StandardCallback<ChannelStateChange>): void;
-    /**
-     * Publishes a single message to the channel with the given event name and payload. When publish is called with this client library, it won't attempt to implicitly attach to the channel, so long as [transient publishing](https://ably.com/docs/realtime/channels#transient-publish) is available in the library. Otherwise, the client will implicitly attach.
-     *
-     * @param name - The event name.
-     * @param data - The message payload.
-     * @param callback - A function which will be called upon completion of the operation. If the operation succeeded, then the function will be called with `null`. If it failed, the function will be called with information about the error.
-     */
-    publish(name: string, data: any, callback?: errorCallback): void;
-    /**
-     * Publishes an array of messages to the channel. When publish is called with this client library, it won't attempt to implicitly attach to the channel.
-     *
-     * @param messages - An array of {@link Message} objects.
-     * @param callback - A function which will be called upon completion of the operation. If the operation succeeded, then the function will be called with `null`. If it failed, the function will be called with information about the error.
-     */
-    publish(messages: any[], callback?: errorCallback): void;
-    /**
-     * Publish a message to the channel. When publish is called with this client library, it won't attempt to implicitly attach to the channel.
-     *
-     * @param message - A {@link Message} object.
-     * @param callback - A function which will be called upon completion of the operation. If the operation succeeded, then the function will be called with `null`. If it failed, the function will be called with information about the error.
-     */
-    publish(message: any, callback?: errorCallback): void;
-    /**
-     * Publishes a single message to the channel with the given event name and payload. When publish is called with this client library, it won't attempt to implicitly attach to the channel, so long as [transient publishing](https://ably.com/docs/realtime/channels#transient-publish) is available in the library. Otherwise, the client will implicitly attach.
-     *
-     * @param name - The event name.
-     * @param data - The message payload.
-     * @param callback - A function which will be called upon completion of the operation. If the operation succeeded, then the function will be called with `null`. If it failed, the function will be called with information about the error.
-     */
-    publish(name: string, data: any, callback?: errorCallback): void;
-    /**
-     * Calls the supplied function when the channel reaches the specified {@link ChannelState}. If the channel is already in the specified state, the callback is called immediately.
-     *
-     * @param targetState - The state which should be reached.
-     * @param callback - A function which will be called when the channel has reached the specified {@link ChannelState} with a {@link ChannelStateChange} object as the first argument.
-     */
-    whenState(targetState: ChannelState, callback: channelEventCallback): void;
-  }
->>>>>>> 53ad2ec2
-
-    /**
-     * A {@link RealtimePresence} object.
-     */
-    presence: RealtimePresence;
-    /**
-     * Attach to this channel ensuring the channel is created in the Ably system and all messages published on the channel are received by any channel listeners registered using {@link RealtimeChannel.subscribe | `subscribe()`}. Any resulting channel state change will be emitted to any listeners registered using the {@link EventEmitter.on | `on()`} or {@link EventEmitter.once | `once()`} methods. As a convenience, `attach()` is called implicitly if {@link RealtimeChannel.subscribe | `subscribe()`} for the channel is called, or {@link RealtimePresence.enter | `enter()`} or {@link RealtimePresence.subscribe | `subscribe()`} are called on the {@link RealtimePresence} object for this channel.
-     *
-     * @returns A promise which, upon success, if the channel became attached will be fulfilled with a {@link ChannelStateChange} object. If the channel was already attached the promise will be fulfilled with `null`. Upon failure, the promise will be rejected with an {@link ErrorInfo} object.
-     */
-    attach(): Promise<ChannelStateChange | null>;
-    /**
-     * Detach from this channel. Any resulting channel state change is emitted to any listeners registered using the {@link EventEmitter.on | `on()`} or {@link EventEmitter.once | `once()`} methods. Once all clients globally have detached from the channel, the channel will be released in the Ably service within two minutes.
-     *
-     * @returns A promise which resolves upon success of the operation and rejects with an {@link ErrorInfo} object upon its failure.
-     */
-    detach(): Promise<void>;
-    /**
-     * Retrieves a {@link Types.PaginatedResult} object, containing an array of historical {@link Message} objects for the channel. If the channel is configured to persist messages, then messages can be retrieved from history for up to 72 hours in the past. If not, messages can only be retrieved from history for up to two minutes in the past.
-     *
-     * @param params - A set of parameters which are used to specify which presence members should be retrieved.
-     * @returns A promise which, upon success, will be fulfilled with a {@link Types.PaginatedResult} object containing an array of {@link Message} objects. Upon failure, the promise will be rejected with an {@link ErrorInfo} object which explains the error.
-     */
-    history(params?: RealtimeHistoryParams): Promise<PaginatedResult<Message>>;
-    /**
-     * Sets the {@link ChannelOptions} for the channel.
-     *
-     * @param options - A {@link ChannelOptions} object.
-     * @returns A promise which resolves upon success of the operation and rejects with an {@link ErrorInfo} object upon its failure.
-     */
-    setOptions(options: ChannelOptions): Promise<void>;
-    /**
-     * Registers a listener for messages with a given event name on this channel. The caller supplies a listener function, which is called each time one or more matching messages arrives on the channel.
-     *
-     * @param event - The event name.
-     * @param listener - An event listener function.
-<<<<<<< HEAD
-     * @returns A promise which resolves upon success of the channel {@link RealtimeChannel.attach | `attach()`} operation and rejects with an {@link ErrorInfo} object upon its failure.
-=======
+     * @param callback - An event listener function.
      * @returns A promise which, upon successful attachment to the channel, will be fulfilled with a {@link ChannelStateChange} object. If the channel was already attached the promise will be resolved with `null`. Upon failure, the promise will be rejected with an {@link ErrorInfo} object.
->>>>>>> 53ad2ec2
-     */
-    subscribe(event: string, listener?: messageCallback<Message>): Promise<ChannelStateChange | null>;
-    /**
-     * Registers a listener for messages on this channel for multiple event name values.
-     *
-     * @param events - An array of event names.
-     * @param listener - An event listener function.
-<<<<<<< HEAD
-     * @returns A promise which resolves upon success of the channel {@link RealtimeChannel.attach | `attach()`} operation and rejects with an {@link ErrorInfo} object upon its failure.
-=======
-     * @returns A promise which, upon successful attachment to the channel, will be fulfilled with a {@link ChannelStateChange} object. If the channel was already attached the promise will be resolved with `null`. Upon failure, the promise will be rejected with an {@link ErrorInfo} object.
->>>>>>> 53ad2ec2
-     */
-    subscribe(events: Array<string>, listener?: messageCallback<Message>): Promise<ChannelStateChange | null>;
-    /**
-     * Registers a listener for messages on this channel that match the supplied filter.
-     *
-     * @param filter - A {@link MessageFilter}.
-     * @param listener - An event listener function.
-<<<<<<< HEAD
-     * @returns A promise which resolves upon success of the channel {@link RealtimeChannel.attach | `attach()`} operation and rejects with an {@link ErrorInfo} object upon its failure.
-=======
-     * @returns A promise which, upon successful attachment to the channel, will be fulfilled with a {@link ChannelStateChange} object. If the channel was already attached the promise will be resolved with `null`. Upon failure, the promise will be rejected with an {@link ErrorInfo} object.
->>>>>>> 53ad2ec2
-     */
-    subscribe(filter: MessageFilter, listener?: messageCallback<Message>): Promise<ChannelStateChange | null>;
-    /**
-     * Registers a listener for messages on this channel. The caller supplies a listener function, which is called each time one or more messages arrives on the channel.
-     *
-     * @param callback - An event listener function.
-<<<<<<< HEAD
-     * @returns A promise which resolves upon success of the channel {@link RealtimeChannel.attach | `attach()`} operation and rejects with an {@link ErrorInfo} object upon its failure.
-=======
-     * @returns A promise which, upon successful attachment to the channel, will be fulfilled with a {@link ChannelStateChange} object. If the channel was already attached the promise will be resolved with `null`. Upon failure, the promise will be rejected with an {@link ErrorInfo} object.
->>>>>>> 53ad2ec2
      */
     subscribe(callback: messageCallback<Message>): Promise<ChannelStateChange | null>;
     /**
