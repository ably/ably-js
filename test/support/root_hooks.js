<<<<<<< HEAD
define(['shared_helper', 'interception_proxy_client'], function (helper, interceptionProxyClient) {
  before(async function () {
    await interceptionProxyClient.connect();
  });

=======
define(['shared_helper'], function (Helper) {
>>>>>>> 9b90cd54
  after(function (done) {
    const helper = Helper.forHook(this);
    this.timeout(10 * 1000);
    helper.tearDownApp(function (err) {
      if (err) {
        done(err);
        return;
      }
      done();
    });
    helper.dumpPrivateApiUsage();
  });

<<<<<<< HEAD
  after(async () => {
    await interceptionProxyClient.disconnect();
  });

  // The `START TEST` and `END TEST` logs are to make it easy to see the IDs of interception proxy connections that were started during the test, to correlate with the proxy logs

  afterEach(helper.closeActiveClients);
  afterEach(helper.logTestResults);
  afterEach(helper.flushTestLogs);
  afterEach(function () {
    console.log(`END TEST: ${this.currentTest.fullTitle()}`);
  });

  beforeEach(function () {
    console.log(`START TEST: ${this.currentTest.fullTitle()}`);
  });
  beforeEach(helper.clearTransportPreference);
=======
  afterEach(function () {
    this.currentTest.helper.closeActiveClients();
  });
  afterEach(function () {
    this.currentTest.helper.logTestResults(this);
  });
  afterEach(function () {
    this.currentTest.helper.flushTestLogs();
  });
  beforeEach(function () {
    this.currentTest.helper = Helper.forTest(this);
    this.currentTest.helper.recordTestStart();
  });
  beforeEach(function () {
    this.currentTest.helper.clearTransportPreference();
  });
>>>>>>> 9b90cd54
});<|MERGE_RESOLUTION|>--- conflicted
+++ resolved
@@ -1,12 +1,8 @@
-<<<<<<< HEAD
-define(['shared_helper', 'interception_proxy_client'], function (helper, interceptionProxyClient) {
+define(['shared_helper', 'interception_proxy_client'], function (Helper, interceptionProxyClient) {
   before(async function () {
     await interceptionProxyClient.connect();
   });
 
-=======
-define(['shared_helper'], function (Helper) {
->>>>>>> 9b90cd54
   after(function (done) {
     const helper = Helper.forHook(this);
     this.timeout(10 * 1000);
@@ -20,25 +16,12 @@
     helper.dumpPrivateApiUsage();
   });
 
-<<<<<<< HEAD
   after(async () => {
     await interceptionProxyClient.disconnect();
   });
 
   // The `START TEST` and `END TEST` logs are to make it easy to see the IDs of interception proxy connections that were started during the test, to correlate with the proxy logs
 
-  afterEach(helper.closeActiveClients);
-  afterEach(helper.logTestResults);
-  afterEach(helper.flushTestLogs);
-  afterEach(function () {
-    console.log(`END TEST: ${this.currentTest.fullTitle()}`);
-  });
-
-  beforeEach(function () {
-    console.log(`START TEST: ${this.currentTest.fullTitle()}`);
-  });
-  beforeEach(helper.clearTransportPreference);
-=======
   afterEach(function () {
     this.currentTest.helper.closeActiveClients();
   });
@@ -48,6 +31,13 @@
   afterEach(function () {
     this.currentTest.helper.flushTestLogs();
   });
+  afterEach(function () {
+    console.log(`END TEST: ${this.currentTest.fullTitle()}`);
+  });
+
+  beforeEach(function () {
+    console.log(`START TEST: ${this.currentTest.fullTitle()}`);
+  });
   beforeEach(function () {
     this.currentTest.helper = Helper.forTest(this);
     this.currentTest.helper.recordTestStart();
@@ -55,5 +45,4 @@
   beforeEach(function () {
     this.currentTest.helper.clearTransportPreference();
   });
->>>>>>> 9b90cd54
 });