--- conflicted
+++ resolved
@@ -76,7 +76,6 @@
         env:
           PLAYWRIGHT_BROWSER: ${{ matrix.browser }}
         run: npm run test:playwright
-<<<<<<< HEAD
 
       - name: Save interception proxy server logs
         if: always()
@@ -89,7 +88,6 @@
           name: interception-proxy-logs-${{ matrix.browser }}
           path: interception-proxy-logs.txt
 
-=======
       - name: Generate private API usage reports
         run: npm run process-private-api-data private-api-usage/*.json
       - name: Save private API usage data
@@ -99,7 +97,6 @@
           path: |
             private-api-usage
             private-api-usage-reports
->>>>>>> 9b90cd54
       - name: Upload test results
         if: always()
         uses: ably/test-observability-action@v1
