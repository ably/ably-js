--- conflicted
+++ resolved
@@ -25,13 +25,8 @@
     "resources/**"
   ],
   "dependencies": {
-<<<<<<< HEAD
     "@ably/msgpack-js": "^0.4.0",
-    "request": "^2.87.0",
-=======
-    "@ably/msgpack-js": "^0.3.3",
     "got": "^11.8.2",
->>>>>>> bab50189
     "ws": "^5.1"
   },
   "devDependencies": {
