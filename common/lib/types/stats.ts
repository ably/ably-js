--- conflicted
+++ resolved
@@ -1,8 +1,4 @@
-<<<<<<< HEAD
 import Utils from "../util/utils"
-=======
-import forInOwnNonNullProperties from '../util/forInOwnNonNullProperties';
->>>>>>> 585819b8
 
 type MessageValues = {
 	count?: number;
@@ -125,11 +121,7 @@
 		super(values);
 		if (values && values.category) {
 			this.category = {};
-<<<<<<< HEAD
-			Utils.forInOwnNonNullProps(values.category, (prop: string) => {
-=======
-			forInOwnNonNullProperties(values.category, (prop: string) => {
->>>>>>> 585819b8
+			Utils.forInOwnNonNullProperties(values.category, (prop: string) => {
 				(this.category as Record<string, MessageCount>)[prop] = new MessageCount((values.category as Record<string, MessageCount>)[prop]);
 			});
 		}
@@ -271,11 +263,7 @@
 		this.delta = undefined;
 		if (values && values.delta) {
 			this.delta = { };
-<<<<<<< HEAD
-			Utils.forInOwnNonNullProps(values.delta, (prop: string) => {
-=======
-			forInOwnNonNullProperties(values.delta, (prop: string) => {
->>>>>>> 585819b8
+			Utils.forInOwnNonNullProperties(values.delta, (prop: string) => {
 				(this.delta as Record<string, ProcessedCount>)[prop] = new ProcessedCount((values.delta as Record<string, ProcessedCountValues>)[prop]);
 			});
 		}
