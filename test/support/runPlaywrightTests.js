--- conflicted
+++ resolved
@@ -1,12 +1,8 @@
 const path = require('path');
 const MochaServer = require('../web_server');
 const fs = require('fs');
-<<<<<<< HEAD
-const jUnitDirectoryPath = require('./junit_directory_path');
 const { openPlaywrightBrowser } = require('./playwrightHelpers');
-=======
 const outputDirectoryPaths = require('./output_directory_paths');
->>>>>>> 9b90cd54
 
 const port = process.env.PORT || 3000;
 const host = 'localhost';
