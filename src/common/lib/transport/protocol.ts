--- conflicted
+++ resolved
@@ -21,12 +21,9 @@
     this.merged = false;
     const action = message.action;
     this.sendAttempted = false;
-<<<<<<< HEAD
     this.ackRequired =
-      typeof action === 'number' && [actions.MESSAGE, actions.PRESENCE, actions.OBJECT].includes(action);
-=======
-    this.ackRequired = action == actions.MESSAGE || action == actions.PRESENCE || action == actions.ANNOTATION;
->>>>>>> 806163b1
+      typeof action === 'number' &&
+      [actions.MESSAGE, actions.PRESENCE, actions.ANNOTATION, actions.OBJECT].includes(action);
   }
 }
 
@@ -86,11 +83,8 @@
           stringifyProtocolMessage(
             pendingMessage.message,
             this.transport.connectionManager.realtime._RealtimePresence,
-<<<<<<< HEAD
+            this.transport.connectionManager.realtime._Annotations,
             this.transport.connectionManager.realtime._objectsPlugin,
-=======
-            this.transport.connectionManager.realtime._Annotations,
->>>>>>> 806163b1
           ),
       );
     }
