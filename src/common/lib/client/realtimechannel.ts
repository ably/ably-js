--- conflicted
+++ resolved
@@ -4,21 +4,13 @@
 import * as Utils from '../util/utils';
 import Logger from '../util/logger';
 import RealtimePresence from './realtimepresence';
-<<<<<<< HEAD
-import Message, {
-  fromValues as messageFromValues,
-  fromValuesArray as messagesFromValuesArray,
-  encodeArray as encodeMessagesArray,
-  decode as decodeMessage,
-  getMessagesSize,
+import {
+  EncodingDecodingContext,
   CipherOptions,
-  EncodingDecodingContext,
+  populateFieldsFromParent,
   MessageEncoding,
-} from '../types/message';
-=======
-import { EncodingDecodingContext, CipherOptions, populateFieldsFromParent } from '../types/basemessage';
+} from '../types/basemessage';
 import Message, { WireMessage, getMessagesSize, encodeArray as encodeMessagesArray } from '../types/message';
->>>>>>> 494500fa
 import ChannelStateChange from './channelstatechange';
 import ErrorInfo, { PartialErrorInfo } from '../types/errorinfo';
 import ConnectionErrors from '../transport/connectionerrors';
@@ -31,11 +23,8 @@
 import { normaliseChannelOptions } from '../util/defaults';
 import { PaginatedResult } from './paginatedresource';
 import type { PushChannel } from 'plugins/push';
-<<<<<<< HEAD
+import type { WirePresenceMessage } from '../types/presencemessage';
 import type { Objects, ObjectMessage } from 'plugins/objects';
-=======
-import type { WirePresenceMessage } from '../types/presencemessage';
->>>>>>> 494500fa
 
 interface RealtimeHistoryParams {
   start?: number;
@@ -621,16 +610,17 @@
       // OBJECT and OBJECT_SYNC message processing share most of the logic, so group them together
       case actions.OBJECT:
       case actions.OBJECT_SYNC: {
-        if (!this._objects) {
+        if (!this._objects || !message.state) {
           return;
         }
 
-        const objectMessages = message.state ?? [];
+        populateFieldsFromParent(message);
         const options = this.channelOptions;
-        await this._decodeAndPrepareMessages(message, objectMessages, (msg) =>
-          this.client._objectsPlugin
-            ? this.client._objectsPlugin.ObjectMessage.decode(msg, options, MessageEncoding)
-            : Utils.throwMissingPluginError('Objects'),
+        const objectMessages = message.state;
+        await Promise.all(
+          objectMessages.map((om) =>
+            this.client._objectsPlugin!.ObjectMessage.decode(om, options, MessageEncoding, this.logger, Logger, Utils),
+          ),
         );
 
         if (message.action === actions.OBJECT) {
@@ -743,54 +733,6 @@
     }
   }
 
-<<<<<<< HEAD
-  /**
-   * Mutates provided messages by adding `connectionId`, `timestamp` and `id` fields, and decoding message data.
-   *
-   * @returns `unrecoverableError` flag. If `true` indicates that unrecoverable error was encountered during message decoding
-   * and any further message processing should be stopped. Always equals to `false` if `decodeErrorRecoveryHandler` was not provided
-   */
-  private async _decodeAndPrepareMessages<T extends Message | PresenceMessage | ObjectMessage>(
-    protocolMessage: ProtocolMessage,
-    messages: T[],
-    decodeFn: (msg: T) => Promise<void>,
-    decodeErrorRecoveryHandler?: (e: Error) => { unrecoverableError: boolean },
-  ): Promise<{ unrecoverableError: boolean }> {
-    const { id, connectionId, timestamp } = protocolMessage;
-
-    for (let i = 0; i < messages.length; i++) {
-      const msg = messages[i];
-
-      try {
-        // decode underlying data for a message
-        await decodeFn(msg);
-      } catch (e) {
-        Logger.logAction(
-          this.logger,
-          Logger.LOG_ERROR,
-          'RealtimeChannel.decodeAndPrepareMessages()',
-          (e as Error).toString(),
-        );
-
-        if (decodeErrorRecoveryHandler) {
-          const { unrecoverableError } = decodeErrorRecoveryHandler(e as Error);
-          if (unrecoverableError) {
-            // break out of for loop by returning
-            return { unrecoverableError: true };
-          }
-        }
-      }
-
-      if (!msg.connectionId) msg.connectionId = connectionId;
-      if (!msg.timestamp) msg.timestamp = timestamp;
-      if (id && !msg.id) msg.id = id + ':' + i;
-    }
-
-    return { unrecoverableError: false };
-  }
-
-=======
->>>>>>> 494500fa
   _startDecodeFailureRecovery(reason: ErrorInfo): void {
     if (!this._lastPayload.decodeFailureRecoveryInProgress) {
       Logger.logAction(
