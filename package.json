--- conflicted
+++ resolved
@@ -18,17 +18,9 @@
   "files": [
     "build/**",
     "ably.d.ts",
-<<<<<<< HEAD
-    "resources/**"
-=======
-    "callbacks.d.ts",
-    "callbacks.js",
-    "promises.d.ts",
-    "promises.js",
     "resources/**",
     "src/**",
     "react/**"
->>>>>>> 54932b42
   ],
   "dependencies": {
     "@ably/msgpack-js": "^0.4.0",
@@ -49,13 +41,8 @@
   },
   "devDependencies": {
     "@ably/vcdiff-decoder": "1.0.4",
-<<<<<<< HEAD
+    "@testing-library/react": "^13.3.0",
     "@types/node": "^18.0.0",
-=======
-    "@testing-library/react": "^13.3.0",
-    "@types/crypto-js": "^4.0.1",
-    "@types/node": "^15.0.0",
->>>>>>> 54932b42
     "@types/request": "^2.48.7",
     "@types/ws": "^8.2.0",
     "@typescript-eslint/eslint-plugin": "^5.14.0",
@@ -87,35 +74,22 @@
     "kexec": "ably-forks/node-kexec#update-for-node-12",
     "minimist": "^1.2.5",
     "mocha": "^8.1.3",
-<<<<<<< HEAD
-    "playwright": "^1.10.0",
+    "playwright": "^1.39.0",
     "prettier": "^2.8.8",
-=======
-    "null-loader": "^4.0.1",
-    "playwright": "^1.39.0",
-    "prettier": "^2.5.1",
     "react": ">=18.1.0",
     "react-dom": ">=18.1.0",
->>>>>>> 54932b42
     "requirejs": "~2.1",
     "shelljs": "~0.8",
     "source-map-explorer": "^2.5.2",
     "ts-loader": "^9.4.2",
     "tsconfig-paths-webpack-plugin": "^4.0.1",
     "tslib": "^2.3.1",
-<<<<<<< HEAD
     "typedoc": "^0.24.7",
     "typescript": "^4.9.5",
+    "vite": "^4.4.9",
+    "vitest": "^0.18.0",
     "webpack": "^5.79.0",
     "webpack-cli": "^5.0.1"
-=======
-    "typedoc": "^0.23.8",
-    "typescript": "^4.6.4",
-    "vite": "^4.4.9",
-    "vitest": "^0.18.0",
-    "webpack": "^4.44.2",
-    "webpack-cli": "^4.2.0"
->>>>>>> 54932b42
   },
   "engines": {
     "node": ">=5.10.x"
