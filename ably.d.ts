// Type definitions for Ably Realtime and Rest client library 1.2
// Project: https://www.ably.com/
// Definitions by: Ably <https://github.com/ably/>
// Definitions: https://github.com/DefinitelyTyped/DefinitelyTyped

/**
 * You are currently viewing the default variant of the Ably JavaScript Client Library SDK. View the modular variant {@link modular | here}.
 *
 * To get started with the Ably JavaScript Client Library SDK, follow the [Quickstart Guide](https://ably.com/docs/quick-start-guide) or view the introductions to the [realtime](https://ably.com/docs/realtime/usage) and [REST](https://ably.com/docs/rest/usage) interfaces.
 *
 * @module
 */

/**
 * The `ChannelStates` namespace describes the possible values of the {@link ChannelState} type.
 */
declare namespace ChannelStates {
  /**
   * The channel has been initialized but no attach has yet been attempted.
   */
  type INITIALIZED = 'initialized';
  /**
   * An attach has been initiated by sending a request to Ably. This is a transient state, followed either by a transition to `ATTACHED`, `SUSPENDED`, or `FAILED`.
   */
  type ATTACHING = 'attaching';
  /**
   * The attach has succeeded. In the `ATTACHED` state a client may publish and subscribe to messages, or be present on the channel.
   */
  type ATTACHED = 'attached';
  /**
   * A detach has been initiated on an `ATTACHED` channel by sending a request to Ably. This is a transient state, followed either by a transition to `DETACHED` or `FAILED`.
   */
  type DETACHING = 'detaching';
  /**
   * The channel, having previously been `ATTACHED`, has been detached by the user.
   */
  type DETACHED = 'detached';
  /**
   * The channel, having previously been `ATTACHED`, has lost continuity, usually due to the client being disconnected from Ably for longer than two minutes. It will automatically attempt to reattach as soon as connectivity is restored.
   */
  type SUSPENDED = 'suspended';
  /**
   * An indefinite failure condition. This state is entered if a channel error has been received from the Ably service, such as an attempt to attach without the necessary access rights.
   */
  type FAILED = 'failed';
}
/**
 * Describes the possible states of a {@link Channel} or {@link RealtimeChannel} object.
 */
export type ChannelState =
  | ChannelStates.FAILED
  | ChannelStates.INITIALIZED
  | ChannelStates.SUSPENDED
  | ChannelStates.ATTACHED
  | ChannelStates.ATTACHING
  | ChannelStates.DETACHED
  | ChannelStates.DETACHING;

/**
 * The `ChannelEvents` namespace describes the possible values of the {@link ChannelEvent} type.
 */
declare namespace ChannelEvents {
  /**
   * The channel has been initialized but no attach has yet been attempted.
   */
  type INITIALIZED = 'initialized';
  /**
   * An attach has been initiated by sending a request to Ably. This is a transient state, followed either by a transition to `ATTACHED`, `SUSPENDED`, or `FAILED`.
   */
  type ATTACHING = 'attaching';
  /**
   * The attach has succeeded. In the `ATTACHED` state a client may publish and subscribe to messages, or be present on the channel.
   */
  type ATTACHED = 'attached';
  /**
   * A detach has been initiated on an `ATTACHED` channel by sending a request to Ably. This is a transient state, followed either by a transition to `DETACHED` or `FAILED`.
   */
  type DETACHING = 'detaching';
  /**
   * The channel, having previously been `ATTACHED`, has been detached by the user.
   */
  type DETACHED = 'detached';
  /**
   * The channel, having previously been `ATTACHED`, has lost continuity, usually due to the client being disconnected from Ably for longer than two minutes. It will automatically attempt to reattach as soon as connectivity is restored.
   */
  type SUSPENDED = 'suspended';
  /**
   * An indefinite failure condition. This state is entered if a channel error has been received from the Ably service, such as an attempt to attach without the necessary access rights.
   */
  type FAILED = 'failed';
  /**
   * An event for changes to channel conditions that do not result in a change in {@link ChannelState}.
   */
  type UPDATE = 'update';
}
/**
 * Describes the events emitted by a {@link Channel} or {@link RealtimeChannel} object. An event is either an `UPDATE` or a {@link ChannelState}.
 */
export type ChannelEvent =
  | ChannelEvents.FAILED
  | ChannelEvents.INITIALIZED
  | ChannelEvents.SUSPENDED
  | ChannelEvents.ATTACHED
  | ChannelEvents.ATTACHING
  | ChannelEvents.DETACHED
  | ChannelEvents.DETACHING
  | ChannelEvents.UPDATE;

/**
 * The `ConnectionStates` namespace describes the possible values of the {@link ConnectionState} type.
 */
declare namespace ConnectionStates {
  /**
   * A connection with this state has been initialized but no connection has yet been attempted.
   */
  type INITIALIZED = 'initialized';
  /**
   * A connection attempt has been initiated. The connecting state is entered as soon as the library has completed initialization, and is reentered each time connection is re-attempted following disconnection.
   */
  type CONNECTING = 'connecting';
  /**
   * A connection exists and is active.
   */
  type CONNECTED = 'connected';
  /**
   * A temporary failure condition. No current connection exists because there is no network connectivity or no host is available. The disconnected state is entered if an established connection is dropped, or if a connection attempt was unsuccessful. In the disconnected state the library will periodically attempt to open a new connection (approximately every 15 seconds), anticipating that the connection will be re-established soon and thus connection and channel continuity will be possible. In this state, developers can continue to publish messages as they are automatically placed in a local queue, to be sent as soon as a connection is reestablished. Messages published by other clients while this client is disconnected will be delivered to it upon reconnection, so long as the connection was resumed within 2 minutes. After 2 minutes have elapsed, recovery is no longer possible and the connection will move to the `SUSPENDED` state.
   */
  type DISCONNECTED = 'disconnected';
  /**
   * A long term failure condition. No current connection exists because there is no network connectivity or no host is available. The suspended state is entered after a failed connection attempt if there has then been no connection for a period of two minutes. In the suspended state, the library will periodically attempt to open a new connection every 30 seconds. Developers are unable to publish messages in this state. A new connection attempt can also be triggered by an explicit call to {@link Connection.connect | `connect()`}. Once the connection has been re-established, channels will be automatically re-attached. The client has been disconnected for too long for them to resume from where they left off, so if it wants to catch up on messages published by other clients while it was disconnected, it needs to use the [History API](https://ably.com/docs/realtime/history).
   */
  type SUSPENDED = 'suspended';
  /**
   * An explicit request by the developer to close the connection has been sent to the Ably service. If a reply is not received from Ably within a short period of time, the connection is forcibly terminated and the connection state becomes `CLOSED`.
   */
  type CLOSING = 'closing';
  /**
   * The connection has been explicitly closed by the client. In the closed state, no reconnection attempts are made automatically by the library, and clients may not publish messages. No connection state is preserved by the service or by the library. A new connection attempt can be triggered by an explicit call to {@link Connection.connect | `connect()`}, which results in a new connection.
   */
  type CLOSED = 'closed';
  /**
   * This state is entered if the client library encounters a failure condition that it cannot recover from. This may be a fatal connection error received from the Ably service, for example an attempt to connect with an incorrect API key, or a local terminal error, for example the token in use has expired and the library does not have any way to renew it. In the failed state, no reconnection attempts are made automatically by the library, and clients may not publish messages. A new connection attempt can be triggered by an explicit call to {@link Connection.connect | `connect()`}.
   */
  type FAILED = 'failed';
}
/**
 * Describes the realtime {@link Connection} object states.
 */
export type ConnectionState =
  | ConnectionStates.INITIALIZED
  | ConnectionStates.CONNECTED
  | ConnectionStates.CONNECTING
  | ConnectionStates.DISCONNECTED
  | ConnectionStates.SUSPENDED
  | ConnectionStates.CLOSED
  | ConnectionStates.CLOSING
  | ConnectionStates.FAILED;

/**
 * The `ConnectionEvents` namespace describes the possible values of the {@link ConnectionEvent} type.
 */
declare namespace ConnectionEvents {
  /**
   * A connection with this state has been initialized but no connection has yet been attempted.
   */
  type INITIALIZED = 'initialized';
  /**
   * A connection attempt has been initiated. The connecting state is entered as soon as the library has completed initialization, and is reentered each time connection is re-attempted following disconnection.
   */
  type CONNECTING = 'connecting';
  /**
   * A connection exists and is active.
   */
  type CONNECTED = 'connected';
  /**
   * A temporary failure condition. No current connection exists because there is no network connectivity or no host is available. The disconnected state is entered if an established connection is dropped, or if a connection attempt was unsuccessful. In the disconnected state the library will periodically attempt to open a new connection (approximately every 15 seconds), anticipating that the connection will be re-established soon and thus connection and channel continuity will be possible. In this state, developers can continue to publish messages as they are automatically placed in a local queue, to be sent as soon as a connection is reestablished. Messages published by other clients while this client is disconnected will be delivered to it upon reconnection, so long as the connection was resumed within 2 minutes. After 2 minutes have elapsed, recovery is no longer possible and the connection will move to the `SUSPENDED` state.
   */
  type DISCONNECTED = 'disconnected';
  /**
   * A long term failure condition. No current connection exists because there is no network connectivity or no host is available. The suspended state is entered after a failed connection attempt if there has then been no connection for a period of two minutes. In the suspended state, the library will periodically attempt to open a new connection every 30 seconds. Developers are unable to publish messages in this state. A new connection attempt can also be triggered by an explicit call to {@link Connection.connect | `connect()`}. Once the connection has been re-established, channels will be automatically re-attached. The client has been disconnected for too long for them to resume from where they left off, so if it wants to catch up on messages published by other clients while it was disconnected, it needs to use the [History API](https://ably.com/docs/realtime/history).
   */
  type SUSPENDED = 'suspended';
  /**
   * An explicit request by the developer to close the connection has been sent to the Ably service. If a reply is not received from Ably within a short period of time, the connection is forcibly terminated and the connection state becomes `CLOSED`.
   */
  type CLOSING = 'closing';
  /**
   * The connection has been explicitly closed by the client. In the closed state, no reconnection attempts are made automatically by the library, and clients may not publish messages. No connection state is preserved by the service or by the library. A new connection attempt can be triggered by an explicit call to {@link Connection.connect | `connect()`}, which results in a new connection.
   */
  type CLOSED = 'closed';
  /**
   * This state is entered if the client library encounters a failure condition that it cannot recover from. This may be a fatal connection error received from the Ably service, for example an attempt to connect with an incorrect API key, or a local terminal error, for example the token in use has expired and the library does not have any way to renew it. In the failed state, no reconnection attempts are made automatically by the library, and clients may not publish messages. A new connection attempt can be triggered by an explicit call to {@link Connection.connect | `connect()`}.
   */
  type FAILED = 'failed';
  /**
   * An event for changes to connection conditions for which the {@link ConnectionState} does not change.
   */
  type UPDATE = 'update';
}
/**
 * Describes the events emitted by a {@link Connection} object. An event is either an `UPDATE` or a {@link ConnectionState}.
 */
export type ConnectionEvent =
  | ConnectionEvents.INITIALIZED
  | ConnectionEvents.CONNECTED
  | ConnectionEvents.CONNECTING
  | ConnectionEvents.DISCONNECTED
  | ConnectionEvents.SUSPENDED
  | ConnectionEvents.CLOSED
  | ConnectionEvents.CLOSING
  | ConnectionEvents.FAILED
  | ConnectionEvents.UPDATE;

/**
 * The `PresenceActions` namespace describes the possible values of the {@link PresenceAction} type.
 */
declare namespace PresenceActions {
  /**
   * A member is not present in the channel.
   */
  type ABSENT = 'absent';
  /**
   * When subscribing to presence events on a channel that already has members present, this event is emitted for every member already present on the channel before the subscribe listener was registered.
   */
  type PRESENT = 'present';
  /**
   * A new member has entered the channel.
   */
  type ENTER = 'enter';
  /**
   * A member who was present has now left the channel. This may be a result of an explicit request to leave or implicitly when detaching from the channel. Alternatively, if a member's connection is abruptly disconnected and they do not resume their connection within a minute, Ably treats this as a leave event as the client is no longer present.
   */
  type LEAVE = 'leave';
  /**
   * An already present member has updated their member data. Being notified of member data updates can be very useful, for example, it can be used to update the status of a user when they are typing a message.
   */
  type UPDATE = 'update';
}
/**
 * Describes the possible actions members in the presence set can emit.
 */
export type PresenceAction =
  | PresenceActions.ABSENT
  | PresenceActions.PRESENT
  | PresenceActions.ENTER
  | PresenceActions.LEAVE
  | PresenceActions.UPDATE;

/**
 * The `StatsIntervalGranularities` namespace describes the possible values of the {@link StatsIntervalGranularity} type.
 */
declare namespace StatsIntervalGranularities {
  /**
   * Interval unit over which statistics are gathered as minutes.
   */
  type MINUTE = 'minute';
  /**
   * Interval unit over which statistics are gathered as hours.
   */
  type HOUR = 'hour';
  /**
   * Interval unit over which statistics are gathered as days.
   */
  type DAY = 'day';
  /**
   * Interval unit over which statistics are gathered as months.
   */
  type MONTH = 'month';
}
/**
 * Describes the interval unit over which statistics are gathered.
 */
export type StatsIntervalGranularity =
  | StatsIntervalGranularities.MINUTE
  | StatsIntervalGranularities.HOUR
  | StatsIntervalGranularities.DAY
  | StatsIntervalGranularities.MONTH;

/**
 * HTTP Methods, used internally.
 */
declare namespace HTTPMethods {
  /**
   * Represents a HTTP POST request.
   */
  type POST = 'POST';
  /**
   * Represents a HTTP GET request.
   */
  type GET = 'GET';
}
/**
 * HTTP Methods, used internally.
 */
export type HTTPMethod = HTTPMethods.GET | HTTPMethods.POST;

/**
 * A type which specifies the valid transport names. [See here](https://faqs.ably.com/which-transports-are-supported) for more information.
 */
export type Transport = 'web_socket' | 'xhr_streaming' | 'xhr_polling' | 'comet';

/**
 * Contains the details of a {@link Channel} or {@link RealtimeChannel} object such as its ID and {@link ChannelStatus}.
 */
export interface ChannelDetails {
  /**
   * The identifier of the channel.
   */
  channelId: string;
  /**
   * A {@link ChannelStatus} object.
   */
  status: ChannelStatus;
}

/**
 * Contains the status of a {@link Channel} or {@link RealtimeChannel} object such as whether it is active and its {@link ChannelOccupancy}.
 */
export interface ChannelStatus {
  /**
   * If `true`, the channel is active, otherwise `false`.
   */
  isActive: boolean;
  /**
   * A {@link ChannelOccupancy} object.
   */
  occupancy: ChannelOccupancy;
}

/**
 * Contains the metrics of a {@link Channel} or {@link RealtimeChannel} object.
 */
export interface ChannelOccupancy {
  /**
   * A {@link ChannelMetrics} object.
   */
  metrics: ChannelMetrics;
}

/**
 * Contains the metrics associated with a {@link Channel} or {@link RealtimeChannel}, such as the number of publishers, subscribers and connections it has.
 */
export interface ChannelMetrics {
  /**
   * The number of realtime connections attached to the channel.
   */
  connections: number;
  /**
   * The number of realtime connections attached to the channel with permission to enter the presence set, regardless of whether or not they have entered it. This requires the `presence` capability and for a client to not have specified a {@link ChannelMode} flag that excludes {@link ChannelModes.PRESENCE}.
   */
  presenceConnections: number;
  /**
   * The number of members in the presence set of the channel.
   */
  presenceMembers: number;
  /**
   * The number of realtime attachments receiving presence messages on the channel. This requires the `subscribe` capability and for a client to not have specified a {@link ChannelMode} flag that excludes {@link ChannelModes.PRESENCE_SUBSCRIBE}.
   */
  presenceSubscribers: number;
  /**
   * The number of realtime attachments permitted to publish messages to the channel. This requires the `publish` capability and for a client to not have specified a {@link ChannelMode} flag that excludes {@link ChannelModes.PUBLISH}.
   */
  publishers: number;
  /**
   * The number of realtime attachments receiving messages on the channel. This requires the `subscribe` capability and for a client to not have specified a {@link ChannelMode} flag that excludes {@link ChannelModes.SUBSCRIBE}.
   */
  subscribers: number;
}

/**
 * Passes additional client-specific properties to the REST constructor or the Realtime constructor.
 */
export interface ClientOptions<Plugins = CorePlugins> extends AuthOptions {
  /**
   * When `true`, the client connects to Ably as soon as it is instantiated. You can set this to `false` and explicitly connect to Ably using the {@link Connection.connect | `connect()`} method. The default is `true`.
   *
   * @defaultValue `true`
   */
  autoConnect?: boolean;

  /**
   * When a {@link TokenParams} object is provided, it overrides the client library defaults when issuing new Ably Tokens or Ably {@link TokenRequest | `TokenRequest`s}.
   */
  defaultTokenParams?: TokenParams;

  /**
   * If `false`, prevents messages originating from this connection being echoed back on the same connection. The default is `true`.
   *
   * @defaultValue `true`
   */
  echoMessages?: boolean;

  /**
   * Enables a [custom environment](https://ably.com/docs/platform-customization) to be used with the Ably service.
   */
  environment?: string;

  /**
   * Controls the verbosity of the logs output from the library. Valid values are: 0 (no logs), 1 (errors only), 2 (errors plus connection and channel state changes), 3 (high-level debug output), and 4 (full debug output).
   */
  logLevel?: number;

<<<<<<< HEAD
  /**
   * Controls the log output of the library. This is a function to handle each line of log output. If you do not set this value, then `console.log` will be used.
   *
   * @param msg - The log message emitted by the library.
   */
  logHandler?: (msg: string) => void;
=======
    /**
     * Controls the verbosity of the logs output from the library. Valid values are: 0 (no logs), 1 (errors only), 2 (errors plus connection and channel state changes), 3 (high-level debug output), and 4 (full debug output).
     */
    logLevel?: number;

    /**
     * Controls the log output of the library. This is a function to handle each line of log output. If you do not set this value, then `console.log` will be used.
     *
     * @param msg - The log message emitted by the library.
     */
    logHandler?: (msg: string) => void;

    /**
     * Parameters to control the log output of the library, such as the log handler and log level.
     *
     * @deprecated This property is deprecated and will be removed in a future version. Use the {@link ClientOptions.logLevel} and {@link ClientOptions.logHandler} client options instead.
     */
    log?: LogInfo;
>>>>>>> 98368600

  /**
   * Enables a non-default Ably port to be specified. For development environments only. The default value is 80.
   *
   * @defaultValue 80
   */
  port?: number;

  /**
   * If `false`, this disables the default behavior whereby the library queues messages on a connection in the disconnected or connecting states. The default behavior enables applications to submit messages immediately upon instantiating the library without having to wait for the connection to be established. Applications may use this option to disable queueing if they wish to have application-level control over the queueing. The default is `true`.
   *
   * @defaultValue `true`
   */
  queueMessages?: boolean;

  /**
   * Enables a non-default Ably host to be specified. For development environments only. The default value is `rest.ably.io`.
   *
   * @defaultValue `"rest.ably.io"`
   */
  restHost?: string;

  /**
   * Enables a non-default Ably host to be specified for realtime connections. For development environments only. The default value is `realtime.ably.io`.
   *
   * @defaultValue `"realtime.ably.io"`
   */
  realtimeHost?: string;

  /**
   * An array of fallback hosts to be used in the case of an error necessitating the use of an alternative host. If you have been provided a set of custom fallback hosts by Ably, please specify them here.
   *
   * @defaultValue `['a.ably-realtime.com', 'b.ably-realtime.com', 'c.ably-realtime.com', 'd.ably-realtime.com', 'e.ably-realtime.com']``
   */
  fallbackHosts?: string[];

  /**
   * Set of configurable options to set on the HTTP(S) agent used for REST requests.
   *
   * See the [NodeJS docs](https://nodejs.org/api/http.html#new-agentoptions) for descriptions of these options.
   */
  restAgentOptions?: {
    /**
     * See [NodeJS docs](https://nodejs.org/api/http.html#new-agentoptions)
     */
    maxSockets?: number;
    /**
     * See [NodeJS docs](https://nodejs.org/api/http.html#new-agentoptions)
     */
    keepAlive?: boolean;
  };

  /**
   * Enables a connection to inherit the state of a previous connection that may have existed under a different instance of the Realtime library. This might typically be used by clients of the browser library to ensure connection state can be preserved when the user refreshes the page. A recovery key string can be explicitly provided, or alternatively if a callback function is provided, the client library will automatically persist the recovery key between page reloads and call the callback when the connection is recoverable. The callback is then responsible for confirming whether the connection should be recovered or not. See [connection state recovery](https://ably.com/docs/realtime/connection/#connection-state-recovery) for further information.
   */
  recover?: string | recoverConnectionCallback;

  /**
   * When `false`, the client will use an insecure connection. The default is `true`, meaning a TLS connection will be used to connect to Ably.
   *
   * @defaultValue `true`
   */
  tls?: boolean;

  /**
   * Enables a non-default Ably TLS port to be specified. For development environments only. The default value is 443.
   *
   * @defaultValue 443
   */
  tlsPort?: number;

  /**
   * When `true`, the more efficient MsgPack binary encoding is used. When `false`, JSON text encoding is used. The default is `true` for Node.js, and `false` for all other platforms.
   *
   * @defaultValue `true` for Node.js, `false` for all other platforms
   */
  useBinaryProtocol?: boolean;

<<<<<<< HEAD
  /**
   * Override the URL used by the realtime client to check if the internet is available.
   *
   * In the event of a failure to connect to the primary endpoint, the client will send a
   * GET request to this URL to check if the internet is available. If this request returns
   * a success response the client will attempt to connect to a fallback host.
   */
  connectivityCheckUrl?: string;
=======
    /**
     * A map between a plugin type and a plugin object.
     */
    plugins?: {
      /**
       * A plugin capable of decoding `vcdiff`-encoded messages. For more information on how to configure a channel to use delta encoding, see the [documentation for the `@ably-forks/vcdiff-decoder` package](https://github.com/ably-forks/vcdiff-decoder#usage).
       */
      vcdiff?: any;
    };

    /**
     * The maximum message size is an attribute of an Ably account which represents the largest permitted payload size of a single message or set of messages published in a single operation. Publish requests whose payload exceeds this limit are rejected by the server. `maxMessageSize` enables the client to enforce, or further restrict, the maximum size of a single message or set of messages published via REST. The default value is `65536` (64 KiB). In the case of a realtime connection, the server may indicate the associated maximum message size on connection establishment; this value takes precedence over the client's default `maxMessageSize`.
     *
     * @defaultValue 65536
     */
    maxMessageSize?: number;
  }
>>>>>>> 98368600

  /**
   * Disable the check used by the realtime client to check if the internet
   * is available before connecting to a fallback host.
   */
  disableConnectivityCheck?: boolean;

  /**
   * If the connection is still in the {@link ConnectionStates.DISCONNECTED} state after this delay in milliseconds, the client library will attempt to reconnect automatically. The default is 15 seconds.
   *
   * @defaultValue 15s
   */
  disconnectedRetryTimeout?: number;

  /**
   * When the connection enters the {@link ConnectionStates.SUSPENDED} state, after this delay in milliseconds, if the state is still {@link ConnectionStates.SUSPENDED | `SUSPENDED`}, the client library attempts to reconnect automatically. The default is 30 seconds.
   *
   * @defaultValue 30s
   */
  suspendedRetryTimeout?: number;

  /**
   * When `true`, the client library will automatically send a close request to Ably whenever the `window` [`beforeunload` event](https://developer.mozilla.org/en-US/docs/Web/API/BeforeUnloadEvent) fires. By enabling this option, the close request sent to Ably ensures the connection state will not be retained and all channels associated with the channel will be detached. This is commonly used by developers who want presence leave events to fire immediately (that is, if a user navigates to another page or closes their browser, then enabling this option will result in the presence member leaving immediately). Without this option or an explicit call to the `close` method of the `Connection` object, Ably expects that the abruptly disconnected connection could later be recovered and therefore does not immediately remove the user from presence. Instead, to avoid “twitchy” presence behaviour an abruptly disconnected client is removed from channels in which they are present after 15 seconds, and the connection state is retained for two minutes. Defaults to `true`.
   */
  closeOnUnload?: boolean;

  /**
   * When `true`, enables idempotent publishing by assigning a unique message ID client-side, allowing the Ably servers to discard automatic publish retries following a failure such as a network fault. The default is `true`.
   *
   * @defaultValue `true`
   */
  idempotentRestPublishing?: boolean;

  /**
   * A set of key-value pairs that can be used to pass in arbitrary connection parameters, such as [`heartbeatInterval`](https://ably.com/docs/realtime/connection#heartbeats) or [`remainPresentFor`](https://ably.com/docs/realtime/presence#unstable-connections).
   */
  transportParams?: { [k: string]: string | number };

  /**
   * An array of transports to use, in descending order of preference. In the browser environment the available transports are: `web_socket` and `xhr`.
   */
  transports?: Transport[];

  /**
   * The maximum number of fallback hosts to use as a fallback when an HTTP request to the primary host is unreachable or indicates that it is unserviceable. The default value is 3.
   *
   * @defaultValue 3
   */
  httpMaxRetryCount?: number;

  /**
   * The maximum elapsed time in milliseconds in which fallback host retries for HTTP requests will be attempted. The default is 15 seconds.
   *
   * @defaultValue 15s
   */
  httpMaxRetryDuration?: number;

  /**
   * Timeout in milliseconds for opening a connection to Ably to initiate an HTTP request. The default is 4 seconds.
   *
   * @defaultValue 4s
   */
  httpOpenTimeout?: number;

  /**
   * Timeout in milliseconds for a client performing a complete HTTP request to Ably, including the connection phase. The default is 10 seconds.
   *
   * @defaultValue 10s
   */
  httpRequestTimeout?: number;

  /**
   * Timeout for the wait of acknowledgement for operations performed via a realtime connection, before the client library considers a request failed and triggers a failure condition. Operations include establishing a connection with Ably, or sending a `HEARTBEAT`, `CONNECT`, `ATTACH`, `DETACH` or `CLOSE` request. It is the equivalent of `httpRequestTimeout` but for realtime operations, rather than REST. The default is 10 seconds.
   *
   * @defaultValue 10s
   */
  realtimeRequestTimeout?: number;

  /**
   * A map between a plugin type and a plugin object.
   */
  plugins?: Plugins;
}

/**
 * Describes the {@link ClientOptions.plugins | plugins} accepted by all variants of the SDK.
 */
export interface CorePlugins {
  /**
   * A plugin capable of decoding `vcdiff`-encoded messages. For more information on how to configure a channel to use delta encoding, see the [documentation for the `@ably-forks/vcdiff-decoder` package](https://github.com/ably-forks/vcdiff-decoder#usage).
   */
  vcdiff?: any;
}

/**
 * Passes authentication-specific properties in authentication requests to Ably. Properties set using `AuthOptions` are used instead of the default values set when the client library is instantiated, as opposed to being merged with them.
 */
export interface AuthOptions {
  /**
   * Called when a new token is required. The role of the callback is to obtain a fresh token, one of: an Ably Token string (in plain text format); a signed {@link TokenRequest}; a {@link TokenDetails} (in JSON format); an [Ably JWT](https://ably.com/docs/core-features/authentication.ably-jwt). See [the authentication documentation](https://ably.com/docs/realtime/authentication) for details of the Ably {@link TokenRequest} format and associated API calls.
   *
   * @param data - The parameters that should be used to generate the token.
   * @param callback - A function which, upon success, the `authCallback` should call with one of: an Ably Token string (in plain text format); a signed `TokenRequest`; a `TokenDetails` (in JSON format); an [Ably JWT](https://ably.com/docs/core-features/authentication#ably-jwt). Upon failure, the `authCallback` should call this function with information about the error.
   */
  authCallback?(
    data: TokenParams,
    /**
     * A function which, upon success, the `authCallback` should call with one of: an Ably Token string (in plain text format); a signed `TokenRequest`; a `TokenDetails` (in JSON format); an [Ably JWT](https://ably.com/docs/core-features/authentication#ably-jwt). Upon failure, the `authCallback` should call this function with information about the error.
     *
     * @param error - Should be `null` if the auth request completed successfully, or containing details of the error if not.
     * @param tokenRequestOrDetails - A valid `TokenRequest`, `TokenDetails` or Ably JWT to be used for authentication.
     */
    callback: (
      error: ErrorInfo | string | null,
      tokenRequestOrDetails: TokenDetails | TokenRequest | string | null,
    ) => void,
  ): void;

  /**
   * A set of key-value pair headers to be added to any request made to the `authUrl`. Useful when an application requires these to be added to validate the request or implement the response. If the `authHeaders` object contains an `authorization` key, then `withCredentials` is set on the XHR request.
   */
  authHeaders?: { [index: string]: string };

  /**
   * The HTTP verb to use for any request made to the `authUrl`, either `GET` or `POST`. The default value is `GET`.
   *
   * @defaultValue `HTTPMethod.GET`
   */
  authMethod?: HTTPMethod;

  /**
   * A set of key-value pair params to be added to any request made to the `authUrl`. When the `authMethod` is `GET`, query params are added to the URL, whereas when `authMethod` is `POST`, the params are sent as URL encoded form data. Useful when an application requires these to be added to validate the request or implement the response.
   */
  authParams?: { [index: string]: string };

  /**
   * A URL that the library may use to obtain a token string (in plain text format), or a signed {@link TokenRequest} or {@link TokenDetails} (in JSON format) from.
   */
  authUrl?: string;

  /**
   * The full API key string, as obtained from the [Ably dashboard](https://ably.com/dashboard). Use this option if you wish to use Basic authentication, or wish to be able to issue Ably Tokens without needing to defer to a separate entity to sign Ably {@link TokenRequest | `TokenRequest`s}. Read more about [Basic authentication](https://ably.com/docs/core-features/authentication#basic-authentication).
   */
  key?: string;

  /**
   * If `true`, the library queries the Ably servers for the current time when issuing {@link TokenRequest | `TokenRequest`s} instead of relying on a locally-available time of day. Knowing the time accurately is needed to create valid signed Ably {@link TokenRequest | `TokenRequest`s}, so this option is useful for library instances on auth servers where for some reason the server clock cannot be kept synchronized through normal means, such as an [NTP daemon](https://en.wikipedia.org/wiki/Ntpd). The server is queried for the current time once per client library instance (which stores the offset from the local clock), so if using this option you should avoid instancing a new version of the library for each request. The default is `false`.
   *
   * @defaultValue `false`
   */
  queryTime?: boolean;

  /**
   * An authenticated token. This can either be a {@link TokenDetails} object or token string (obtained from the `token` property of a {@link TokenDetails} component of an Ably {@link TokenRequest} response, or a JSON Web Token satisfying [the Ably requirements for JWTs](https://ably.com/docs/core-features/authentication#ably-jwt)). This option is mostly useful for testing: since tokens are short-lived, in production you almost always want to use an authentication method that enables the client library to renew the token automatically when the previous one expires, such as `authUrl` or `authCallback`. Read more about [Token authentication](https://ably.com/docs/core-features/authentication#token-authentication).
   */
  token?: TokenDetails | string;

  /**
   * An authenticated {@link TokenDetails} object (most commonly obtained from an Ably Token Request response). This option is mostly useful for testing: since tokens are short-lived, in production you almost always want to use an authentication method that enables the client library to renew the token automatically when the previous one expires, such as `authUrl` or `authCallback`. Use this option if you wish to use Token authentication. Read more about [Token authentication](https://ably.com/docs/core-features/authentication#token-authentication).
   */
  tokenDetails?: TokenDetails;

  /**
   * When `true`, forces token authentication to be used by the library. If a `clientId` is not specified in the {@link ClientOptions} or {@link TokenParams}, then the Ably Token issued is [anonymous](https://ably.com/docs/core-features/authentication#identified-clients).
   */
  useTokenAuth?: boolean;

  /**
   * A client ID, used for identifying this client when publishing messages or for presence purposes. The `clientId` can be any non-empty string, except it cannot contain a `*`. This option is primarily intended to be used in situations where the library is instantiated with a key. Note that a `clientId` may also be implicit in a token used to instantiate the library. An error will be raised if a `clientId` specified here conflicts with the `clientId` implicit in the token. Find out more about [client identities](https://ably.com/documentation/how-ably-works#client-identity).
   */
  clientId?: string;
}

/**
 * Capabilities which are available for use within {@link TokenParams}.
 */
export type capabilityOp =
  | 'publish'
  | 'subscribe'
  | 'presence'
  | 'history'
  | 'stats'
  | 'channel-metadata'
  | 'push-subscribe'
  | 'push-admin';
/**
 * Capabilities which are available for use within {@link TokenParams}.
 */
export type CapabilityOp = capabilityOp;

/**
 * Defines the properties of an Ably Token.
 */
export interface TokenParams {
  /**
   * The capabilities associated with this Ably Token. The capabilities value is a JSON-encoded representation of the resource paths and associated operations. Read more about capabilities in the [capabilities docs](https://ably.com/docs/core-features/authentication/#capabilities-explained).
   *
   * @defaultValue `'{"*":["*"]}'`
   */
  capability?: { [key: string]: capabilityOp[] } | string;
  /**
   * A client ID, used for identifying this client when publishing messages or for presence purposes. The `clientId` can be any non-empty string, except it cannot contain a `*`. This option is primarily intended to be used in situations where the library is instantiated with a key. Note that a `clientId` may also be implicit in a token used to instantiate the library. An error is raised if a `clientId` specified here conflicts with the `clientId` implicit in the token. Find out more about [identified clients](https://ably.com/docs/core-features/authentication#identified-clients).
   */
  clientId?: string;
  /**
   * A cryptographically secure random string of at least 16 characters, used to ensure the {@link TokenRequest} cannot be reused.
   */
  nonce?: string;
  /**
   * The timestamp of this request as milliseconds since the Unix epoch. Timestamps, in conjunction with the `nonce`, are used to prevent requests from being replayed. `timestamp` is a "one-time" value, and is valid in a request, but is not validly a member of any default token params such as `ClientOptions.defaultTokenParams`.
   */
  timestamp?: number;
  /**
   * Requested time to live for the token in milliseconds. The default is 60 minutes.
   *
   * @defaultValue 60min
   */
  ttl?: number;
}

/**
 * Sets the properties to configure encryption for a {@link Channel} or {@link RealtimeChannel} object.
 */
export interface CipherParams {
  /**
   * The algorithm to use for encryption. Only `AES` is supported and is the default value.
   *
   * @defaultValue `"AES"`
   */
  algorithm: string;
  /**
   * The private key used to encrypt and decrypt payloads. You should not set this value directly; rather, you should pass a `key` of type {@link CipherKeyParam} to {@link Crypto.getDefaultParams}.
   */
  key: unknown;
  /**
   * The length of the key in bits; either 128 or 256.
   */
  keyLength: number;
  /**
   * The cipher mode. Only `CBC` is supported and is the default value.
   *
   * @defaultValue `"CBC"`
   */
  mode: string;
}

/**
 * Contains an Ably Token and its associated metadata.
 */
export interface TokenDetails {
  /**
<<<<<<< HEAD
   * The capabilities associated with this Ably Token. The capabilities value is a JSON-encoded representation of the resource paths and associated operations. Read more about capabilities in the [capabilities docs](https://ably.com/docs/core-features/authentication/#capabilities-explained).
   */
  capability: string;
=======
   * Settings which control the log output of the library.
   *
   * @deprecated This type is deprecated and will be removed in a future version. Use the {@link ClientOptions.logLevel} and {@link ClientOptions.logHandler} client options instead.
   */
  interface LogInfo {
    /**
     * Controls the verbosity of the logs output from the library. Valid values are: 0 (no logs), 1 (errors only), 2 (errors plus connection and channel state changes), 3 (high-level debug output), and 4 (full debug output).
     *
     * @deprecated This property is deprecated and will be removed in a future version. Use the {@link ClientOptions.logLevel} client option instead.
     */
    level?: number;

    /**
     * Controls the log output of the library. This is a function to handle each line of log output. If you do not set this value, then `console.log` will be used.
     *
     * @deprecated This property is deprecated and will be removed in a future version. Use the {@link ClientOptions.logHandler} client option instead.
     *
     * @param msg - The log message emitted by the library.
     */
    handler?: (msg: string) => void;
  }

>>>>>>> 98368600
  /**
   * The client ID, if any, bound to this Ably Token. If a client ID is included, then the Ably Token authenticates its bearer as that client ID, and the Ably Token may only be used to perform operations on behalf of that client ID. The client is then considered to be an [identified client](https://ably.com/docs/core-features/authentication#identified-clients).
   */
  clientId?: string;
  /**
   * The timestamp at which this token expires as milliseconds since the Unix epoch.
   */
  expires: number;
  /**
   * The timestamp at which this token was issued as milliseconds since the Unix epoch.
   */
  issued: number;
  /**
   * The [Ably Token](https://ably.com/docs/core-features/authentication#ably-tokens) itself. A typical Ably Token string appears with the form `xVLyHw.A-pwh7wicf3afTfgiw4k2Ku33kcnSA7z6y8FjuYpe3QaNRTEo4`.
   */
  token: string;
}

/**
 * Contains the properties of a request for a token to Ably. Tokens are generated using {@link Auth.requestToken}.
 */
export interface TokenRequest {
  /**
   * Capability of the requested Ably Token. If the Ably `TokenRequest` is successful, the capability of the returned Ably Token will be the intersection of this capability with the capability of the issuing key. The capabilities value is a JSON-encoded representation of the resource paths and associated operations. Read more about capabilities in the [capabilities docs](https://ably.com/docs/realtime/authentication).
   */
  capability: string;
  /**
   * The client ID to associate with the requested Ably Token. When provided, the Ably Token may only be used to perform operations on behalf of that client ID.
   */
  clientId?: string;
  /**
   * The name of the key against which this request is made. The key name is public, whereas the key secret is private.
   */
  keyName: string;
  /**
   * The Message Authentication Code for this request.
   */
  mac: string;
  /**
   * A cryptographically secure random string of at least 16 characters, used to ensure the `TokenRequest` cannot be reused.
   */
  nonce: string;
  /**
   * The timestamp of this request as milliseconds since the Unix epoch.
   */
  timestamp: number;
  /**
   * Requested time to live for the Ably Token in milliseconds. If the Ably `TokenRequest` is successful, the TTL of the returned Ably Token is less than or equal to this value, depending on application settings and the attributes of the issuing key. The default is 60 minutes.
   *
   * @defaultValue 60min
   */
  ttl?: number;
}

/**
 * [Channel Parameters](https://ably.com/docs/realtime/channels/channel-parameters/overview) used within {@link ChannelOptions}.
 */
export type ChannelParams = { [key: string]: string };

/**
 * The `ChannelModes` namespace describes the possible values of the {@link ChannelMode} type.
 */
declare namespace ChannelModes {
  /**
   * The client can publish messages.
   */
  type PUBLISH = 'PUBLISH';
  /**
   * The client can subscribe to messages.
   */
  type SUBSCRIBE = 'SUBSCRIBE';
  /**
   * The client can enter the presence set.
   */
  type PRESENCE = 'PRESENCE';
  /**
   * The client can receive presence messages.
   */
  type PRESENCE_SUBSCRIBE = 'PRESENCE_SUBSCRIBE';
  /**
   * The client is resuming an existing connection.
   */
  type ATTACH_RESUME = 'ATTACH_RESUME';
}

/**
 * Describes the possible flags used to configure client capabilities, using {@link ChannelOptions}.
 */
export type ChannelMode =
  | ChannelModes.PUBLISH
  | ChannelModes.SUBSCRIBE
  | ChannelModes.PRESENCE
  | ChannelModes.PRESENCE_SUBSCRIBE
  | ChannelModes.ATTACH_RESUME;

/**
 * Passes additional properties to a {@link Channel} or {@link RealtimeChannel} object, such as encryption, {@link ChannelMode} and channel parameters.
 */
export interface ChannelOptions {
  /**
   * Requests encryption for this channel when not null, and specifies encryption-related parameters (such as algorithm, chaining mode, key length and key). See [an example](https://ably.com/docs/realtime/encryption#getting-started). When running in a browser, encryption is only available when the current environment is a [secure context](https://developer.mozilla.org/en-US/docs/Web/Security/Secure_Contexts).
   */
  cipher?: CipherParamOptions | CipherParams;
  /**
   * [Channel Parameters](https://ably.com/docs/realtime/channels/channel-parameters/overview) that configure the behavior of the channel.
   */
  params?: ChannelParams;
  /**
   * An array of {@link ChannelMode} objects.
   */
  modes?: ChannelMode[];
}

/**
 * Passes additional properties to a {@link RealtimeChannel} name to produce a new derived channel
 */
export interface DeriveOptions {
  /**
   * The JMESPath Query filter string to be used to derive new channel.
   */
  filter?: string;
}

/**
 * The `RestHistoryParams` interface describes the parameters accepted by the following methods:
 *
 * - {@link Presence.history}
 * - {@link Channel.history}
 */
export interface RestHistoryParams {
  /**
   * The time from which messages are retrieved, specified as milliseconds since the Unix epoch.
   */
  start?: number;
  /**
   * The time until messages are retrieved, specified as milliseconds since the Unix epoch.
   *
   * @defaultValue The current time.
   */
  end?: number;
  /**
   * The order for which messages are returned in. Valid values are `'backwards'` which orders messages from most recent to oldest, or `'forwards'` which orders messages from oldest to most recent. The default is `'backwards'`.
   *
   * @defaultValue `'backwards'`
   */
  direction?: 'forwards' | 'backwards';
  /**
   * An upper limit on the number of messages returned. The default is 100, and the maximum is 1000.
   *
   * @defaultValue 100
   */
  limit?: number;
}

/**
 * The `RestPresenceParams` interface describes the parameters accepted by {@link Presence.get}.
 */
export interface RestPresenceParams {
  /**
   * An upper limit on the number of messages returned. The default is 100, and the maximum is 1000.
   *
   * @defaultValue 100
   */
  limit?: number;
  /**
   * Filters the list of returned presence members by a specific client using its ID.
   */
  clientId?: string;
  /**
   * Filters the list of returned presence members by a specific connection using its ID.
   */
  connectionId?: string;
}

/**
 * The `RealtimePresenceParams` interface describes the parameters accepted by {@link RealtimePresence.get}.
 */
export interface RealtimePresenceParams {
  /**
   * Sets whether to wait for a full presence set synchronization between Ably and the clients on the channel to complete before returning the results. Synchronization begins as soon as the channel is {@link ChannelStates.ATTACHED}. When set to `true` the results will be returned as soon as the sync is complete. When set to `false` the current list of members will be returned without the sync completing. The default is `true`.
   *
   * @defaultValue `true`
   */
  waitForSync?: boolean;
  /**
   * Filters the array of returned presence members by a specific client using its ID.
   */
  clientId?: string;
  /**
   * Filters the array of returned presence members by a specific connection using its ID.
   */
  connectionId?: string;
}

/**
 * The `RealtimeHistoryParams` interface describes the parameters accepted by the following methods:
 *
 * - {@link RealtimePresence.history}
 * - {@link RealtimeChannel.history}
 */
export interface RealtimeHistoryParams {
  /**
   * The time from which messages are retrieved, specified as milliseconds since the Unix epoch.
   */
  start?: number;
  /**
   * The time until messages are retrieved, specified as milliseconds since the Unix epoch.
   *
   * @defaultValue The current time.
   */
  end?: number;
  /**
   * The order for which messages are returned in. Valid values are `'backwards'` which orders messages from most recent to oldest, or `'forwards'` which orders messages from oldest to most recent. The default is `'backwards'`.
   *
   * @defaultValue `'backwards'`
   */
  direction?: 'forwards' | 'backwards';
  /**
   * An upper limit on the number of messages returned. The default is 100, and the maximum is 1000.
   *
   * @defaultValue 100
   */
  limit?: number;
  /**
   * When `true`, ensures message history is up until the point of the channel being attached. See [continuous history](https://ably.com/docs/realtime/history#continuous-history) for more info. Requires the `direction` to be `backwards`. If the channel is not attached, or if `direction` is set to `forwards`, this option results in an error.
   */
  untilAttach?: boolean;
}

/**
 * Contains state change information emitted by {@link Channel} and {@link RealtimeChannel} objects.
 */
export interface ChannelStateChange {
  /**
   * The new current {@link ChannelState}.
   */
  current: ChannelState;
  /**
   * The previous state. For the {@link ChannelEvents.UPDATE} event, this is equal to the `current` {@link ChannelState}.
   */
  previous: ChannelState;
  /**
   * An {@link ErrorInfo} object containing any information relating to the transition.
   */
  reason?: ErrorInfo;
  /**
   * Indicates whether message continuity on this channel is preserved, see [Nonfatal channel errors](https://ably.com/docs/realtime/channels#nonfatal-errors) for more info.
   */
  resumed: boolean;
  /**
   * Indicates whether the client can expect a backlog of messages from a rewind or resume.
   */
  hasBacklog?: boolean;
}

/**
 * Contains {@link ConnectionState} change information emitted by the {@link Connection} object.
 */
export interface ConnectionStateChange {
  /**
   * The new {@link ConnectionState}.
   */
  current: ConnectionState;
  /**
   * The previous {@link ConnectionState}. For the {@link ConnectionEvents.UPDATE} event, this is equal to the current {@link ConnectionState}.
   */
  previous: ConnectionState;
  /**
   * An {@link ErrorInfo} object containing any information relating to the transition.
   */
  reason?: ErrorInfo;
  /**
   * Duration in milliseconds, after which the client retries a connection where applicable.
   */
  retryIn?: number;
}

/**
 * The `DevicePlatforms` namespace describes the possible values of the {@link DevicePlatform} type.
 */
declare namespace DevicePlatforms {
  /**
   * The device platform is Android.
   */
  type ANDROID = 'android';
  /**
   * The device platform is iOS.
   */
  type IOS = 'ios';
  /**
   * The device platform is a web browser.
   */
  type BROWSER = 'browser';
}

/**
 * Describes the device receiving push notifications.
 */
export type DevicePlatform = DevicePlatforms.ANDROID | DevicePlatforms.IOS | DevicePlatforms.BROWSER;

/**
 * The `DeviceFormFactors` namespace describes the possible values of the {@link DeviceFormFactor} type.
 */
declare namespace DeviceFormFactors {
  /**
   * The device is a phone.
   */
  type PHONE = 'phone';
  /**
   * The device is tablet.
   */
  type TABLET = 'tablet';
  /**
   * The device is a desktop.
   */
  type DESKTOP = 'desktop';
  /**
   * The device is a TV.
   */
  type TV = 'tv';
  /**
   * The device is a watch.
   */
  type WATCH = 'watch';
  /**
   * The device is a car.
   */
  type CAR = 'car';
  /**
   * The device is embedded.
   */
  type EMBEDDED = 'embedded';
  /**
   * The device is other.
   */
  type OTHER = 'other';
}

/**
 * Describes the type of device receiving a push notification.
 */
export type DeviceFormFactor =
  | DeviceFormFactors.PHONE
  | DeviceFormFactors.TABLET
  | DeviceFormFactors.DESKTOP
  | DeviceFormFactors.TV
  | DeviceFormFactors.WATCH
  | DeviceFormFactors.CAR
  | DeviceFormFactors.EMBEDDED
  | DeviceFormFactors.OTHER;

/**
 * Contains the properties of a device registered for push notifications.
 */
export interface DeviceDetails {
  /**
   * A unique ID generated by the device.
   */
  id: string;
  /**
   * The client ID the device is connected to Ably with.
   */
  clientId?: string;
  /**
   * The {@link DevicePlatform} associated with the device. Describes the platform the device uses, such as `android` or `ios`.
   */
  platform: DevicePlatform;
  /**
   * The {@link DeviceFormFactor} object associated with the device. Describes the type of the device, such as `phone` or `tablet`.
   */
  formFactor: DeviceFormFactor;
  /**
   * A JSON object of key-value pairs that contains metadata for the device.
   */
  metadata?: any;
  /**
   * A unique device secret generated by the Ably SDK.
   */
  deviceSecret?: string;
  /**
   * The {@link DevicePushDetails} object associated with the device. Describes the details of the push registration of the device.
   */
  push: DevicePushDetails;
}

/**
 * Contains the subscriptions of a device, or a group of devices sharing the same `clientId`, has to a channel in order to receive push notifications.
 */
export interface PushChannelSubscription {
  /**
   * The channel the push notification subscription is for.
   */
  channel: string;
  /**
   * The unique ID of the device.
   */
  deviceId?: string;
  /**
   * The ID of the client the device, or devices are associated to.
   */
  clientId?: string;
}

/**
 * Valid states which a Push device may be in.
 */
export type DevicePushState = 'ACTIVE' | 'FAILING' | 'FAILED';

/**
 * Contains the details of the push registration of a device.
 */
export interface DevicePushDetails {
  /**
   * A JSON object of key-value pairs that contains of the push transport and address.
   */
  recipient: any;
  /**
   * The current state of the push registration.
   */
  state?: DevicePushState;
  /**
   * An {@link ErrorInfo} object describing the most recent error when the `state` is `Failing` or `Failed`.
   */
  error?: ErrorInfo;
}

/**
 * The `DeviceRegistrationParams` interface describes the parameters accepted by the following methods:
 *
 * - {@link PushDeviceRegistrations.list}
 * - {@link PushDeviceRegistrations.removeWhere}
 */
export interface DeviceRegistrationParams {
  /**
   * Filter to restrict to devices associated with a client ID.
   */
  clientId?: string;
  /**
   * Filter to restrict by the unique ID of the device.
   */
  deviceId?: string;
  /**
   * A limit on the number of devices returned, up to 1,000.
   */
  limit?: number;
  /**
   * Filter by the state of the device.
   */
  state?: DevicePushState;
}

/**
 * The `PushChannelSubscriptionParams` interface describes the parameters accepted by the following methods:
 *
 * - {@link PushChannelSubscriptions.list}
 * - {@link PushChannelSubscriptions.removeWhere}
 */
export interface PushChannelSubscriptionParams {
  /**
   * Filter to restrict to subscriptions associated with the given channel.
   */
  channel?: string;
  /**
   * Filter to restrict to devices associated with the given client identifier. Cannot be used with a deviceId param.
   */
  clientId?: string;
  /**
   * Filter to restrict to devices associated with that device identifier. Cannot be used with a clientId param.
   */
  deviceId?: string;
  /**
   * A limit on the number of devices returned, up to 1,000.
   */
  limit?: number;
}

/**
 * The `PushChannelsParams` interface describes the parameters accepted by {@link PushChannelSubscriptions.listChannels}.
 */
export interface PushChannelsParams {
  /**
   * A limit on the number of channels returned, up to 1,000.
   */
  limit?: number;
}

/**
 * The `StatsParams` interface describes the parameters accepted by the following methods:
 *
 * - {@link RestClient.stats}
 * - {@link RealtimeClient.stats}
 */
export interface StatsParams {
  /**
   * The time from which stats are retrieved, specified as milliseconds since the Unix epoch.
   *
   * @defaultValue The Unix epoch.
   */
  start?: number;
  /**
   * The time until stats are retrieved, specified as milliseconds since the Unix epoch.
   *
   * @defaultValue The current time.
   */
  end?: number;
  /**
   * The order for which stats are returned in. Valid values are `'backwards'` which orders stats from most recent to oldest, or `'forwards'` which orders stats from oldest to most recent. The default is `'backwards'`.
   *
   * @defaultValue `'backwards'`
   */
  direction?: 'backwards' | 'forwards';
  /**
   * An upper limit on the number of stats returned. The default is 100, and the maximum is 1000.
   *
   * @defaultValue 100
   */
  limit?: number;
  /**
   * Based on the unit selected, the given `start` or `end` times are rounded down to the start of the relevant interval depending on the unit granularity of the query.
   *
   * @defaultValue `StatsIntervalGranularity.MINUTE`
   */
  unit?: StatsIntervalGranularity;
}

/**
 * Contains information about the results of a batch operation.
 */
export interface BatchResult<T> {
  /**
   * The number of successful operations in the request.
   */
  successCount: number;
  /**
   * The number of unsuccessful operations in the request.
   */
  failureCount: number;
  /**
   * An array of results for the batch operation.
   */
  results: T[];
}

/**
 * Describes the messages that should be published by a batch publish operation, and the channels to which they should be published.
 */
export interface BatchPublishSpec {
  /**
   * The names of the channels to publish the `messages` to.
   */
  channels: string[];
  /**
   * An array of {@link Message} objects.
   */
  messages: Message[];
}

/**
 * Contains information about the result of successful publishes to a channel requested by a single {@link BatchPublishSpec}.
 */
export interface BatchPublishSuccessResult {
  /**
   * The name of the channel the message(s) was published to.
   */
  channel: string;
  /**
   * A unique ID prefixed to the {@link Message.id} of each published message.
   */
  messageId: string;
}

/**
 * Contains information about the result of unsuccessful publishes to a channel requested by a single {@link BatchPublishSpec}.
 */
export interface BatchPublishFailureResult {
  /**
   * The name of the channel the message(s) failed to be published to.
   */
  channel: string;
  /**
   * Describes the reason for which the message(s) failed to publish to the channel as an {@link ErrorInfo} object.
   */
  error: ErrorInfo;
}

/**
 * Contains information about the result of a successful batch presence request for a single channel.
 */
export interface BatchPresenceSuccessResult {
  /**
   * The channel name the presence state was retrieved for.
   */
  channel: string;
  /**
   * An array of {@link PresenceMessage}s describing members present on the channel.
   */
  presence: PresenceMessage[];
}

/**
 * Contains information about the result of an unsuccessful batch presence request for a single channel.
 */
export interface BatchPresenceFailureResult {
  /**
   * The channel name the presence state failed to be retrieved for.
   */
  channel: string;
  /**
   * Describes the reason for which presence state could not be retrieved for the channel as an {@link ErrorInfo} object.
   */
  error: ErrorInfo;
}

/**
 * The `TokenRevocationOptions` interface describes the additional options accepted by {@link Auth.revokeTokens}.
 */
export interface TokenRevocationOptions {
  /**
   * A Unix timestamp in milliseconds where only tokens issued before this time are revoked. The default is the current time. Requests with an `issuedBefore` in the future, or more than an hour in the past, will be rejected.
   */
  issuedBefore?: number;
  /**
   * If true, permits a token renewal cycle to take place without needing established connections to be dropped, by postponing enforcement to 30 seconds in the future, and sending any existing connections a hint to obtain (and upgrade the connection to use) a new token. The default is `false`, meaning that the effect is near-immediate.
   */
  allowReauthMargin?: boolean;
}

/**
 * Describes which tokens should be affected by a token revocation request.
 */
export interface TokenRevocationTargetSpecifier {
  /**
   * The type of token revocation target specifier. Valid values include `clientId`, `revocationKey` and `channel`.
   */
  type: string;
  /**
   * The value of the token revocation target specifier.
   */
  value: string;
}

/**
 * Contains information about the result of a successful token revocation request for a single target specifier.
 */
export interface TokenRevocationSuccessResult {
  /**
   * The target specifier.
   */
  target: string;
  /**
   * The time at which the token revocation will take effect, as a Unix timestamp in milliseconds.
   */
  appliesAt: number;
  /**
   * A Unix timestamp in milliseconds. Only tokens issued earlier than this time will be revoked.
   */
  issuedBefore: number;
}

/**
 * Contains information about the result of an unsuccessful token revocation request for a single target specifier.
 */
export interface TokenRevocationFailureResult {
  /**
   * The target specifier.
   */
  target: string;
  /**
   * Describes the reason for which token revocation failed for the given `target` as an {@link ErrorInfo} object.
   */
  error: ErrorInfo;
}

// Common Listeners
/**
 * A callback which returns only a single argument, used for {@link RealtimeChannel} subscriptions.
 *
 * @param message - The message which triggered the callback.
 */
export type messageCallback<T> = (message: T) => void;
/**
 * The callback used for the events emitted by {@link RealtimeChannel}.
 *
 * @param changeStateChange - The state change that occurred.
 */
export type channelEventCallback = (changeStateChange: ChannelStateChange) => void;
/**
 * The callback used for the events emitted by {@link Connection}.
 *
 * @param connectionStateChange - The state change that occurred.
 */
export type connectionEventCallback = (connectionStateChange: ConnectionStateChange) => void;
/**
 * The callback used by {@link recoverConnectionCallback}.
 *
 * @param shouldRecover - Whether the connection should be recovered.
 */
export type recoverConnectionCompletionCallback = (shouldRecover: boolean) => void;
/**
 * Used in {@link ClientOptions} to configure connection recovery behaviour.
 *
 * @param lastConnectionDetails - Details of the connection used by the connection recovery process.
 * @param callback - A callback which is called when a connection recovery attempt is complete.
 */
export type recoverConnectionCallback = (
  lastConnectionDetails: {
    /**
     * The recovery key can be used by another client to recover this connection’s state in the `recover` client options property. See [connection state recover options](https://ably.com/documentation/realtime/connection/#connection-state-recover-options) for more information.
     */
    recoveryKey: string;
    /**
     * The time at which the previous client was abruptly disconnected before the page was unloaded. This is represented as milliseconds since Unix epoch.
     */
    disconnectedAt: number;
    /**
     * A clone of the `location` object of the previous page’s document object before the page was unloaded. A common use case for this attribute is to ensure that the previous page URL is the same as the current URL before allowing the connection to be recovered. For example, you may want the connection to be recovered only for page reloads, but not when a user navigates to a different page.
     */
    location: string;
    /**
     * The `clientId` of the client’s `Auth` object before the page was unloaded. A common use case for this attribute is to ensure that the current logged in user’s `clientId` matches the previous connection’s `clientId` before allowing the connection to be recovered. Ably prohibits changing a `clientId` for an existing connection, so any mismatch in `clientId` during a recover will result in the connection moving to the failed state.
     */
    clientId: string | null;
  },
  callback: recoverConnectionCompletionCallback,
) => void;

// Internal Interfaces

// To allow a uniform (callback) interface between on and once even in the
// promisified version of the lib, but still allow once to be used in a way
// that returns a Promise if desired, EventEmitter uses method overloading to
// present both methods
/**
 * A generic interface for event registration and delivery used in a number of the types in the Realtime client library. For example, the {@link Connection} object emits events for connection state using the `EventEmitter` pattern.
 */
export declare interface EventEmitter<CallbackType, ResultType, EventType> {
  /**
   * Registers the provided listener for the specified event. If `on()` is called more than once with the same listener and event, the listener is added multiple times to its listener registry. Therefore, as an example, assuming the same listener is registered twice using `on()`, and an event is emitted once, the listener would be invoked twice.
   *
   * @param event - The named event to listen for.
   * @param callback - The event listener.
   */
  on(event: EventType, callback: CallbackType): void;
  /**
   * Registers the provided listener for the specified events. If `on()` is called more than once with the same listener and event, the listener is added multiple times to its listener registry. Therefore, as an example, assuming the same listener is registered twice using `on()`, and an event is emitted once, the listener would be invoked twice.
   *
   * @param events - The named events to listen for.
   * @param callback -  The event listener.
   */
  on(events: EventType[], callback: CallbackType): void;
  /**
   * Registers the provided listener all events. If `on()` is called more than once with the same listener and event, the listener is added multiple times to its listener registry. Therefore, as an example, assuming the same listener is registered twice using `on()`, and an event is emitted once, the listener would be invoked twice.
   *
   * @param callback - The event listener.
   */
  on(callback: CallbackType): void;
  /**
   * Registers the provided listener for the first occurrence of a single named event specified as the `Event` argument. If `once` is called more than once with the same listener, the listener is added multiple times to its listener registry. Therefore, as an example, assuming the same listener is registered twice using `once`, and an event is emitted once, the listener would be invoked twice. However, all subsequent events emitted would not invoke the listener as `once` ensures that each registration is only invoked once.
   *
   * @param event - The named event to listen for.
   * @param callback - The event listener.
   */
  once(event: EventType, callback: CallbackType): void;
  /**
   * Registers the provided listener for the first event that is emitted. If `once()` is called more than once with the same listener, the listener is added multiple times to its listener registry. Therefore, as an example, assuming the same listener is registered twice using `once()`, and an event is emitted once, the listener would be invoked twice. However, all subsequent events emitted would not invoke the listener as `once()` ensures that each registration is only invoked once.
   *
   * @param callback - The event listener.
   */
  once(callback: CallbackType): void;
  /**
   * Returns a promise which resolves upon the first occurrence of a single named event specified as the `Event` argument.
   *
   * @param event - The named event to listen for.
   * @returns A promise which resolves upon the first occurrence of the named event.
   */
  once(event: EventType): Promise<ResultType>;
  /**
   * Returns a promise which resolves upon the first occurrence of an event.
   *
   * @returns A promise which resolves upon the first occurrence of an event.
   */
  once(): Promise<ResultType>;
  /**
   * Removes all registrations that match both the specified listener and the specified event.
   *
   * @param event - The named event.
   * @param callback - The event listener.
   */
  off(event: EventType, callback: CallbackType): void;
  /**
   * Deregisters the specified listener. Removes all registrations matching the given listener, regardless of whether they are associated with an event or not.
   *
   * @param callback - The event listener.
   */
  off(callback: CallbackType): void;
  /**
   * Deregisters all registrations, for all events and listeners.
   */
  off(): void;
  /**
   * Returns the listeners for a specified `EventType`.
   *
   * @param eventName - The event name to retrieve the listeners for.
   */
  listeners(eventName?: EventType): CallbackType[] | null;
}

// Interfaces
/**
 * A client that offers a simple stateless API to interact directly with Ably's REST API.
 */
export declare interface RestClient {
  /**
   * An {@link Auth} object.
   */
  auth: Auth;
  /**
   * A {@link Channels} object.
   */
  channels: Channels<Channel>;
  /**
   * Makes a REST request to a provided path. This is provided as a convenience for developers who wish to use REST API functionality that is either not documented or is not yet included in the public API, without having to directly handle features such as authentication, paging, fallback hosts, MsgPack and JSON support.
   *
   * @param method - The request method to use, such as `GET`, `POST`.
   * @param path - The request path.
   * @param version - The major version of the Ably REST API to use. See the [REST API reference](https://ably.com/docs/api/rest-api#versioning) for information on versioning.
   * @param params - The parameters to include in the URL query of the request. The parameters depend on the endpoint being queried. See the [REST API reference](https://ably.com/docs/api/rest-api) for the available parameters of each endpoint.
   * @param body - The JSON body of the request.
   * @param headers - Additional HTTP headers to include in the request.
   * @returns A promise which, upon success, will be fulfilled with an {@link HttpPaginatedResponse} response object returned by the HTTP request. This response object will contain an empty or JSON-encodable object. Upon failure, the promise will be rejected with an {@link ErrorInfo} object which explains the error.
   */
  request<T = any>(
    method: string,
    path: string,
    version: number,
    params?: any,
    body?: any[] | any,
    headers?: any,
  ): Promise<HttpPaginatedResponse<T>>;
  /**
   * Queries the REST `/stats` API and retrieves your application's usage statistics. Returns a {@link PaginatedResult} object, containing an array of {@link Stats} objects. See the [Stats docs](https://ably.com/docs/general/statistics).
   *
   * @param params - A set of parameters which are used to specify which statistics should be retrieved. If you do not provide this argument, then this method will use the default parameters described in the {@link StatsParams} interface.
   * @returns A promise which, upon success, will be fulfilled with a {@link PaginatedResult} object containing an array of {@link Stats} objects. Upon failure, the promise will be rejected with an {@link ErrorInfo} object which explains the error.
   */
  stats(params?: StatsParams): Promise<PaginatedResult<Stats>>;
  /**
   * Retrieves the time from the Ably service as milliseconds since the Unix epoch. Clients that do not have access to a sufficiently well maintained time source and wish to issue Ably {@link TokenRequest | `TokenRequest`s} with a more accurate timestamp should use the {@link ClientOptions.queryTime} property instead of this method.
   *
   * @returns A promise which, upon success, will be fulfilled with the time as milliseconds since the Unix epoch. Upon failure, the promise will be rejected with an {@link ErrorInfo} object which explains the error.
   */
  time(): Promise<number>;

  /**
   * Publishes a {@link BatchPublishSpec} object to one or more channels, up to a maximum of 100 channels.
   *
   * @param spec - A {@link BatchPublishSpec} object.
   * @returns A promise which, upon success, will be fulfilled with a {@link BatchResult} object containing information about the result of the batch publish for each requested channel. Upon failure, the promise will be rejected with an {@link ErrorInfo} object which explains the error.
   */
  batchPublish(spec: BatchPublishSpec): Promise<BatchResult<BatchPublishSuccessResult | BatchPublishFailureResult>>;
  /**
   * Publishes one or more {@link BatchPublishSpec} objects to one or more channels, up to a maximum of 100 channels.
   *
   * @param specs - An array of {@link BatchPublishSpec} objects.
   * @returns A promise which, upon success, will be fulfilled with an array of {@link BatchResult} objects containing information about the result of the batch publish for each requested channel for each provided {@link BatchPublishSpec}. This array is in the same order as the provided {@link BatchPublishSpec} array. Upon failure, the promise will be rejected with an {@link ErrorInfo} object which explains the error.
   */
  batchPublish(
    specs: BatchPublishSpec[],
  ): Promise<BatchResult<BatchPublishSuccessResult | BatchPublishFailureResult>[]>;
  /**
   * Retrieves the presence state for one or more channels, up to a maximum of 100 channels. Presence state includes the `clientId` of members and their current {@link PresenceAction}.
   *
   * @param channels - An array of one or more channel names, up to a maximum of 100 channels.
   * @returns A promise which, upon success, will be fulfilled with a {@link BatchResult} object containing information about the result of the batch presence request for each requested channel. Upon failure, the promise will be rejected with an {@link ErrorInfo} object which explains the error.
   */
  batchPresence(channels: string[]): Promise<BatchResult<BatchPresenceSuccessResult | BatchPresenceFailureResult>[]>;
  /**
   * A {@link Push} object.
   */
  push: Push;
}

/**
 * A client that extends the functionality of {@link RestClient} and provides additional realtime-specific features.
 */
export declare interface RealtimeClient {
  /**
   * A client ID, used for identifying this client when publishing messages or for presence purposes. The `clientId` can be any non-empty string, except it cannot contain a `*`. This option is primarily intended to be used in situations where the library is instantiated with a key. A `clientId` may also be implicit in a token used to instantiate the library; an error will be raised if a `clientId` specified here conflicts with the `clientId` implicit in the token.
   */
  clientId: string;
  /**
   * Calls {@link Connection.close | `connection.close()`} and causes the connection to close, entering the closing state. Once closed, the library will not attempt to re-establish the connection without an explicit call to {@link Connection.connect | `connect()`}.
   */
  close(): void;
  /**
   * Calls {@link Connection.connect | `connection.connect()`} and causes the connection to open, entering the connecting state. Explicitly calling `connect()` is unnecessary unless the {@link ClientOptions.autoConnect} property is disabled.
   */
  connect(): void;

  /**
   * An {@link Auth} object.
   */
  auth: Auth;
  /**
   * A {@link Channels} object.
   */
  channels: Channels<RealtimeChannel>;
  /**
   * A {@link Connection} object.
   */
  connection: Connection;
  /**
   * Makes a REST request to a provided path. This is provided as a convenience for developers who wish to use REST API functionality that is either not documented or is not yet included in the public API, without having to directly handle features such as authentication, paging, fallback hosts, MsgPack and JSON support.
   *
   * @param method - The request method to use, such as `GET`, `POST`.
   * @param path - The request path.
   * @param version - The major version of the Ably REST API to use. See the [REST API reference](https://ably.com/docs/api/rest-api#versioning) for information on versioning.
   * @param params - The parameters to include in the URL query of the request. The parameters depend on the endpoint being queried. See the [REST API reference](https://ably.com/docs/api/rest-api) for the available parameters of each endpoint.
   * @param body - The JSON body of the request.
   * @param headers - Additional HTTP headers to include in the request.
   * @returns A promise which, upon success, will be fulfilled with the {@link HttpPaginatedResponse} response object returned by the HTTP request. This response object will contain an empty or JSON-encodable object. Upon failure, the promise will be rejected with an {@link ErrorInfo} object which explains the error.
   */
  request<T = any>(
    method: string,
    path: string,
    version: number,
    params?: any,
    body?: any[] | any,
    headers?: any,
  ): Promise<HttpPaginatedResponse<T>>;
  /**
   * Queries the REST `/stats` API and retrieves your application's usage statistics. Returns a {@link PaginatedResult} object, containing an array of {@link Stats} objects. See the [Stats docs](https://ably.com/docs/general/statistics).
   *
   * @param params - A set of parameters which are used to specify which statistics should be retrieved. If you do not provide this argument, then this method will use the default parameters described in the {@link StatsParams} interface.
   * @returns A promise which, upon success, will be fulfilled with a {@link PaginatedResult} object containing an array of {@link Stats} objects. Upon failure, the promise will be rejected with an {@link ErrorInfo} object which explains the error.
   */
  stats(params?: StatsParams): Promise<PaginatedResult<Stats>>;
  /**
   * Retrieves the time from the Ably service as milliseconds since the Unix epoch. Clients that do not have access to a sufficiently well maintained time source and wish to issue Ably {@link TokenRequest | `TokenRequest`s} with a more accurate timestamp should use the {@link ClientOptions.queryTime} property instead of this method.
   *
   * @returns A promise which, upon success, will be fulfilled with the time as milliseconds since the Unix epoch. Upon failure, the promise will be rejected with an {@link ErrorInfo} object which explains the error.
   */
  time(): Promise<number>;
  /**
   * Publishes a {@link BatchPublishSpec} object to one or more channels, up to a maximum of 100 channels.
   *
   * @param spec - A {@link BatchPublishSpec} object.
   * @returns A promise which, upon success, will be fulfilled with a {@link BatchResult} object containing information about the result of the batch publish for each requested channel. Upon failure, the promise will be rejected with an {@link ErrorInfo} object which explains the error.
   */
  batchPublish(spec: BatchPublishSpec): Promise<BatchResult<BatchPublishSuccessResult | BatchPublishFailureResult>>;
  /**
   * Publishes one or more {@link BatchPublishSpec} objects to one or more channels, up to a maximum of 100 channels.
   *
   * @param specs - An array of {@link BatchPublishSpec} objects.
   * @returns A promise which, upon success, will be fulfilled with an array of {@link BatchResult} objects containing information about the result of the batch publish for each requested channel for each provided {@link BatchPublishSpec}. This array is in the same order as the provided {@link BatchPublishSpec} array. Upon failure, the promise will be rejected with an {@link ErrorInfo} object which explains the error.
   */
  batchPublish(
    specs: BatchPublishSpec[],
  ): Promise<BatchResult<BatchPublishSuccessResult | BatchPublishFailureResult>[]>;
  /**
   * Retrieves the presence state for one or more channels, up to a maximum of 100 channels. Presence state includes the `clientId` of members and their current {@link PresenceAction}.
   *
   * @param channels - An array of one or more channel names, up to a maximum of 100 channels.
   * @returns A promise which, upon success, will be fulfilled with a {@link BatchResult} object containing information about the result of the batch presence request for each requested channel. Upon failure, the promise will be rejected with an {@link ErrorInfo} object which explains the error.
   */
  batchPresence(channels: string[]): Promise<BatchResult<BatchPresenceSuccessResult | BatchPresenceFailureResult>[]>;
  /**
   * A {@link Push} object.
   */
  push: Push;
}

/**
 * Creates Ably {@link TokenRequest} objects and obtains Ably Tokens from Ably to subsequently issue to less trusted clients.
 */
export declare interface Auth {
  /**
   * A client ID, used for identifying this client when publishing messages or for presence purposes. The `clientId` can be any non-empty string, except it cannot contain a `*`. This option is primarily intended to be used in situations where the library is instantiated with a key. Note that a `clientId` may also be implicit in a token used to instantiate the library. An error is raised if a `clientId` specified here conflicts with the `clientId` implicit in the token. Find out more about [identified clients](https://ably.com/docs/core-features/authentication#identified-clients).
   */
  clientId: string;

  /**
   * Instructs the library to get a new token immediately. When using the realtime client, it upgrades the current realtime connection to use the new token, or if not connected, initiates a connection to Ably, once the new token has been obtained. Also stores any {@link TokenParams} and {@link AuthOptions} passed in as the new defaults, to be used for all subsequent implicit or explicit token requests. Any {@link TokenParams} and {@link AuthOptions} objects passed in entirely replace, as opposed to being merged with, the current client library saved values.
   *
   * @param tokenParams - A {@link TokenParams} object.
   * @param authOptions - An {@link AuthOptions} object.
   * @returns A promise which, upon success, will be fulfilled with a {@link TokenDetails} object. Upon failure, the promise will be rejected with an {@link ErrorInfo} object which explains the error.
   */
  authorize(tokenParams?: TokenParams, authOptions?: AuthOptions): Promise<TokenDetails>;
  /**
   * Creates and signs an Ably {@link TokenRequest} based on the specified (or if none specified, the client library stored) {@link TokenParams} and {@link AuthOptions}. Note this can only be used when the API `key` value is available locally. Otherwise, the Ably {@link TokenRequest} must be obtained from the key owner. Use this to generate an Ably {@link TokenRequest} in order to implement an Ably Token request callback for use by other clients. Both {@link TokenParams} and {@link AuthOptions} are optional. When omitted or `null`, the default token parameters and authentication options for the client library are used, as specified in the {@link ClientOptions} when the client library was instantiated, or later updated with an explicit `authorize` request. Values passed in are used instead of, rather than being merged with, the default values. To understand why an Ably {@link TokenRequest} may be issued to clients in favor of a token, see [Token Authentication explained](https://ably.com/docs/core-features/authentication/#token-authentication).
   *
   * @param tokenParams - A {@link TokenParams} object.
   * @param authOptions - An {@link AuthOptions} object.
   * @returns A promise which, upon success, will be fulfilled with a {@link TokenRequest} object. Upon failure, the promise will be rejected with an {@link ErrorInfo} object which explains the error.
   */
  createTokenRequest(tokenParams?: TokenParams, authOptions?: AuthOptions): Promise<TokenRequest>;
  /**
   * Calls the `requestToken` REST API endpoint to obtain an Ably Token according to the specified {@link TokenParams} and {@link AuthOptions}. Both {@link TokenParams} and {@link AuthOptions} are optional. When omitted or `null`, the default token parameters and authentication options for the client library are used, as specified in the {@link ClientOptions} when the client library was instantiated, or later updated with an explicit `authorize` request. Values passed in are used instead of, rather than being merged with, the default values. To understand why an Ably {@link TokenRequest} may be issued to clients in favor of a token, see [Token Authentication explained](https://ably.com/docs/core-features/authentication/#token-authentication).
   *
   * @param TokenParams - A {@link TokenParams} object.
   * @param authOptions - An {@link AuthOptions} object.
   * @returns A promise which, upon success, will be fulfilled with a {@link TokenDetails} object. Upon failure, the promise will be rejected with an {@link ErrorInfo} object which explains the error.
   */
  requestToken(TokenParams?: TokenParams, authOptions?: AuthOptions): Promise<TokenDetails>;
  /**
   * Revokes the tokens specified by the provided array of {@link TokenRevocationTargetSpecifier}s. Only tokens issued by an API key that had revocable tokens enabled before the token was issued can be revoked. See the [token revocation docs](https://ably.com/docs/core-features/authentication#token-revocation) for more information.
   *
   * @param specifiers - An array of {@link TokenRevocationTargetSpecifier} objects.
   * @param options - A set of options which are used to modify the revocation request.
   * @returns A promise which, upon success, will be fulfilled with a {@link BatchResult} containing information about the result of the token revocation request for each provided [`TokenRevocationTargetSpecifier`]{@link TokenRevocationTargetSpecifier}. Upon failure, the promise will be rejected with an {@link ErrorInfo} object which explains the error.
   */
  revokeTokens(
    specifiers: TokenRevocationTargetSpecifier[],
    options?: TokenRevocationOptions,
  ): Promise<BatchResult<TokenRevocationSuccessResult | TokenRevocationFailureResult>>;
}

/**
 * Enables the retrieval of the current and historic presence set for a channel.
 */
export declare interface Presence {
  /**
   * Retrieves the current members present on the channel and the metadata for each member, such as their {@link PresenceAction} and ID. Returns a {@link PaginatedResult} object, containing an array of {@link PresenceMessage} objects.
   *
   * @param params - A set of parameters which are used to specify which presence members should be retrieved.
   * @returns A promise which, upon success, will be fulfilled with a {@link PaginatedResult} object containing an array of {@link PresenceMessage} objects. Upon failure, the promise will be rejected with an {@link ErrorInfo} object which explains the error.
   */
  get(params?: RestPresenceParams): Promise<PaginatedResult<PresenceMessage>>;
  /**
   * Retrieves a {@link PaginatedResult} object, containing an array of historical {@link PresenceMessage} objects for the channel. If the channel is configured to persist messages, then presence messages can be retrieved from history for up to 72 hours in the past. If not, presence messages can only be retrieved from history for up to two minutes in the past.
   *
   * @param params - A set of parameters which are used to specify which messages should be retrieved.
   * @returns A promise which, upon success, will be fulfilled with a {@link PaginatedResult} object containing an array of {@link PresenceMessage} objects. Upon failure, the promise will be rejected with an {@link ErrorInfo} object which explains the error.
   */
  history(params?: RestHistoryParams): Promise<PaginatedResult<PresenceMessage>>;
}

/**
 * Enables the presence set to be entered and subscribed to, and the historic presence set to be retrieved for a channel.
 */
export declare interface RealtimePresence {
  /**
   * Indicates whether the presence set synchronization between Ably and the clients on the channel has been completed. Set to `true` when the sync is complete.
   */
  syncComplete: boolean;
  /**
   * Deregisters a specific listener that is registered to receive {@link PresenceMessage} on the channel for a given {@link PresenceAction}.
   *
   * @param presence - A specific {@link PresenceAction} to deregister the listener for.
   * @param listener - An event listener function.
   */
  unsubscribe(presence: PresenceAction, listener: messageCallback<PresenceMessage>): void;
  /**
   * Deregisters a specific listener that is registered to receive {@link PresenceMessage} on the channel for a given array of {@link PresenceAction} objects.
   *
   * @param presence - An array of {@link PresenceAction} objects to deregister the listener for.
   * @param listener - An event listener function.
   */
  unsubscribe(presence: Array<PresenceAction>, listener: messageCallback<PresenceMessage>): void;
  /**
   * Deregisters any listener that is registered to receive {@link PresenceMessage} on the channel for a specific {@link PresenceAction}
   *
   * @param presence - A specific {@link PresenceAction} to deregister the listeners for.
   */
  unsubscribe(presence: PresenceAction): void;
  /**
   * Deregisters any listener that is registered to receive {@link PresenceMessage} on the channel for an array of {@link PresenceAction} objects
   *
   * @param presence - An array of {@link PresenceAction} objects to deregister the listeners for.
   */
  unsubscribe(presence: Array<PresenceAction>): void;
  /**
   * Deregisters a specific listener that is registered to receive {@link PresenceMessage} on the channel.
   *
   * @param listener - An event listener function.
   */
  unsubscribe(listener: messageCallback<PresenceMessage>): void;
  /**
   * Deregisters all listeners currently receiving {@link PresenceMessage} for the channel.
   */
  unsubscribe(): void;

  /**
   * Retrieves the current members present on the channel and the metadata for each member, such as their {@link PresenceAction} and ID. Returns an array of {@link PresenceMessage} objects.
   *
   * @param params - A set of parameters which are used to specify which presence members should be retrieved.
   * @returns A promise which, upon success, will be fulfilled with an array of {@link PresenceMessage} objects. Upon failure, the promise will be rejected with an {@link ErrorInfo} object which explains the error.
   */
  get(params?: RealtimePresenceParams): Promise<PresenceMessage[]>;
  /**
   * Retrieves a {@link PaginatedResult} object, containing an array of historical {@link PresenceMessage} objects for the channel. If the channel is configured to persist messages, then presence messages can be retrieved from history for up to 72 hours in the past. If not, presence messages can only be retrieved from history for up to two minutes in the past.
   *
   * @param params - A set of parameters which are used to specify which presence messages should be retrieved.
   * @returns A promise which, upon success, will be fulfilled with a {@link PaginatedResult} object containing an array of {@link PresenceMessage} objects. Upon failure, the promise will be rejected with an {@link ErrorInfo} object which explains the error.
   */
  history(params?: RealtimeHistoryParams): Promise<PaginatedResult<PresenceMessage>>;
  /**
   * Registers a listener that is called each time a {@link PresenceMessage} matching a given {@link PresenceAction}, or an action within an array of {@link PresenceAction | `PresenceAction`s}, is received on the channel, such as a new member entering the presence set.
   *
   * @param action - A {@link PresenceAction} or an array of {@link PresenceAction | `PresenceAction`s} to register the listener for.
   * @param listener - An event listener function.
   * @returns A promise which resolves upon success of the channel {@link RealtimeChannel.attach | `attach()`} operation and rejects with an {@link ErrorInfo} object upon its failure.
   */
  subscribe(action: PresenceAction | Array<PresenceAction>, listener?: messageCallback<PresenceMessage>): Promise<void>;
  /**
   * Registers a listener that is called each time a {@link PresenceMessage} is received on the channel, such as a new member entering the presence set.
   *
   * @param listener - An event listener function.
   * @returns A promise which resolves upon success of the channel {@link RealtimeChannel.attach | `attach()`} operation and rejects with an {@link ErrorInfo} object upon its failure.
   */
  subscribe(listener?: messageCallback<PresenceMessage>): Promise<void>;
  /**
   * Enters the presence set for the channel, optionally passing a `data` payload. A `clientId` is required to be present on a channel.
   *
   * @param data - The payload associated with the presence member.
   * @returns A promise which resolves upon success of the operation and rejects with an {@link ErrorInfo} object upon its failure.
   */
  enter(data?: any): Promise<void>;
  /**
   * Updates the `data` payload for a presence member. If called before entering the presence set, this is treated as an {@link PresenceActions.ENTER} event.
   *
   * @param data - The payload to update for the presence member.
   * @returns A promise which resolves upon success of the operation and rejects with an {@link ErrorInfo} object upon its failure.
   */
  update(data?: any): Promise<void>;
  /**
   * Leaves the presence set for the channel. A client must have previously entered the presence set before they can leave it.
   *
   * @param data - The payload associated with the presence member.
   * @returns A promise which resolves upon success of the operation and rejects with an {@link ErrorInfo} object upon its failure.
   */
  leave(data?: any): Promise<void>;
  /**
   * Enters the presence set of the channel for a given `clientId`. Enables a single client to update presence on behalf of any number of clients using a single connection. The library must have been instantiated with an API key or a token bound to a wildcard `clientId`.
   *
   * @param clientId - The ID of the client to enter into the presence set.
   * @param data - The payload associated with the presence member.
   * @returns A promise which resolves upon success of the operation and rejects with an {@link ErrorInfo} object upon its failure.
   */
  enterClient(clientId: string, data?: any): Promise<void>;
  /**
   * Updates the `data` payload for a presence member using a given `clientId`. Enables a single client to update presence on behalf of any number of clients using a single connection. The library must have been instantiated with an API key or a token bound to a wildcard `clientId`.
   *
   * @param clientId - The ID of the client to update in the presence set.
   * @param data - The payload to update for the presence member.
   * @returns A promise which resolves upon success of the operation and rejects with an {@link ErrorInfo} object upon its failure.
   */
  updateClient(clientId: string, data?: any): Promise<void>;
  /**
   * Leaves the presence set of the channel for a given `clientId`. Enables a single client to update presence on behalf of any number of clients using a single connection. The library must have been instantiated with an API key or a token bound to a wildcard `clientId`.
   *
   * @param clientId - The ID of the client to leave the presence set for.
   * @param data - The payload associated with the presence member.
   * @returns A promise which resolves upon success of the operation and rejects with an {@link ErrorInfo} object upon its failure.
   */
  leaveClient(clientId: string, data?: any): Promise<void>;
}

/**
 * Enables messages to be published and historic messages to be retrieved for a channel.
 */
export declare interface Channel {
  /**
   * The channel name.
   */
  name: string;

  /**
   * A {@link Presence} object.
   */
  presence: Presence;
  /**
   * Retrieves a {@link PaginatedResult} object, containing an array of historical {@link InboundMessage} objects for the channel. If the channel is configured to persist messages, then messages can be retrieved from history for up to 72 hours in the past. If not, messages can only be retrieved from history for up to two minutes in the past.
   *
   * @param params - A set of parameters which are used to specify which messages should be retrieved.
   * @returns A promise which, upon success, will be fulfilled with a {@link PaginatedResult} object containing an array of {@link InboundMessage} objects. Upon failure, the promise will be rejected with an {@link ErrorInfo} object which explains the error.
   */
  history(params?: RestHistoryParams): Promise<PaginatedResult<InboundMessage>>;
  /**
   * Publishes an array of messages to the channel.
   *
   * @param messages - An array of {@link Message} objects.
   * @param options - Optional parameters, such as [`quickAck`](https://faqs.ably.com/why-are-some-rest-publishes-on-a-channel-slow-and-then-typically-faster-on-subsequent-publishes) sent as part of the query string.
   * @returns A promise which resolves upon success of the operation and rejects with an {@link ErrorInfo} object upon its failure.
   */
  publish(messages: Message[], options?: PublishOptions): Promise<void>;
  /**
   * Publishes a message to the channel.
   *
   * @param message - A {@link Message} object.
   * @param options - Optional parameters, such as [`quickAck`](https://faqs.ably.com/why-are-some-rest-publishes-on-a-channel-slow-and-then-typically-faster-on-subsequent-publishes) sent as part of the query string.
   * @returns A promise which resolves upon success of the operation and rejects with an {@link ErrorInfo} object upon its failure.
   */
  publish(message: Message, options?: PublishOptions): Promise<void>;
  /**
   * Publishes a single message to the channel with the given event name and payload.
   *
   * @param name - The name of the message.
   * @param data - The payload of the message.
   * @param options - Optional parameters, such as [`quickAck`](https://faqs.ably.com/why-are-some-rest-publishes-on-a-channel-slow-and-then-typically-faster-on-subsequent-publishes) sent as part of the query string.
   * @returns A promise which resolves upon success of the operation and rejects with an {@link ErrorInfo} object upon its failure.
   */
  publish(name: string, data: any, options?: PublishOptions): Promise<void>;
  /**
   * Retrieves a {@link ChannelDetails} object for the channel, which includes status and occupancy metrics.
   *
   * @returns A promise which, upon success, will be fulfilled a {@link ChannelDetails} object. Upon failure, the promise will be rejected with an {@link ErrorInfo} object which explains the error.
   */
  status(): Promise<ChannelDetails>;
}

/**
 * Enables messages to be published and subscribed to. Also enables historic messages to be retrieved and provides access to the {@link RealtimePresence} object of a channel.
 */
export declare interface RealtimeChannel extends EventEmitter<channelEventCallback, ChannelStateChange, ChannelEvent> {
  /**
   * The channel name.
   */
  readonly name: string;
  /**
   * An {@link ErrorInfo} object describing the last error which occurred on the channel, if any.
   */
  errorReason: ErrorInfo;
  /**
   * The current {@link ChannelState} of the channel.
   */
  readonly state: ChannelState;
  /**
   * Optional [channel parameters](https://ably.com/docs/realtime/channels/channel-parameters/overview) that configure the behavior of the channel.
   */
  params: ChannelParams;
  /**
   * An array of {@link ChannelMode} objects.
   */
  modes: ChannelMode[];
  /**
   * Deregisters the given listener for the specified event name. This removes an earlier event-specific subscription.
   *
   * @param event - The event name.
   * @param listener - An event listener function.
   */
  unsubscribe(event: string, listener: messageCallback<InboundMessage>): void;
  /**
   * Deregisters the given listener from all event names in the array.
   *
   * @param events - An array of event names.
   * @param listener - An event listener function.
   */
  unsubscribe(events: Array<string>, listener: messageCallback<InboundMessage>): void;
  /**
   * Deregisters all listeners for the given event name.
   *
   * @param event - The event name.
   */
  unsubscribe(event: string): void;
  /**
   * Deregisters all listeners for all event names in the array.
   *
   * @param events - An array of event names.
   */
  unsubscribe(events: Array<string>): void;
  /**
   * Deregisters all listeners to messages on this channel that match the supplied filter.
   *
   * @param filter - A {@link MessageFilter}.
   * @param listener - An event listener function.
   */
  unsubscribe(filter: MessageFilter, listener?: messageCallback<InboundMessage>): void;
  /**
   * Deregisters the given listener (for any/all event names). This removes an earlier subscription.
   *
   * @param listener - An event listener function.
   */
  unsubscribe(listener: messageCallback<InboundMessage>): void;
  /**
   * Deregisters all listeners to messages on this channel. This removes all earlier subscriptions.
   */
  unsubscribe(): void;

  /**
   * A {@link RealtimePresence} object.
   */
  presence: RealtimePresence;
  /**
   * Attach to this channel ensuring the channel is created in the Ably system and all messages published on the channel are received by any channel listeners registered using {@link RealtimeChannel.subscribe | `subscribe()`}. Any resulting channel state change will be emitted to any listeners registered using the {@link EventEmitter.on | `on()`} or {@link EventEmitter.once | `once()`} methods. As a convenience, `attach()` is called implicitly if {@link RealtimeChannel.subscribe | `subscribe()`} for the channel is called, or {@link RealtimePresence.enter | `enter()`} or {@link RealtimePresence.subscribe | `subscribe()`} are called on the {@link RealtimePresence} object for this channel.
   *
   * @returns A promise which, upon success, if the channel became attached will be fulfilled with a {@link ChannelStateChange} object. If the channel was already attached the promise will be fulfilled with `null`. Upon failure, the promise will be rejected with an {@link ErrorInfo} object.
   */
  attach(): Promise<ChannelStateChange | null>;
  /**
   * Detach from this channel. Any resulting channel state change is emitted to any listeners registered using the {@link EventEmitter.on | `on()`} or {@link EventEmitter.once | `once()`} methods. Once all clients globally have detached from the channel, the channel will be released in the Ably service within two minutes.
   *
   * @returns A promise which resolves upon success of the operation and rejects with an {@link ErrorInfo} object upon its failure.
   */
  detach(): Promise<void>;
  /**
   * Retrieves a {@link PaginatedResult} object, containing an array of historical {@link InboundMessage} objects for the channel. If the channel is configured to persist messages, then messages can be retrieved from history for up to 72 hours in the past. If not, messages can only be retrieved from history for up to two minutes in the past.
   *
   * @param params - A set of parameters which are used to specify which presence members should be retrieved.
   * @returns A promise which, upon success, will be fulfilled with a {@link PaginatedResult} object containing an array of {@link InboundMessage} objects. Upon failure, the promise will be rejected with an {@link ErrorInfo} object which explains the error.
   */
  history(params?: RealtimeHistoryParams): Promise<PaginatedResult<InboundMessage>>;
  /**
   * Sets the {@link ChannelOptions} for the channel.
   *
   * @param options - A {@link ChannelOptions} object.
   * @returns A promise which resolves upon success of the operation and rejects with an {@link ErrorInfo} object upon its failure.
   */
  setOptions(options: ChannelOptions): Promise<void>;
  /**
   * Registers a listener for messages with a given event name on this channel. The caller supplies a listener function, which is called each time one or more matching messages arrives on the channel.
   *
   * @param event - The event name.
   * @param listener - An event listener function.
   * @returns A promise which, upon successful attachment to the channel, will be fulfilled with a {@link ChannelStateChange} object. If the channel was already attached the promise will be resolved with `null`. Upon failure, the promise will be rejected with an {@link ErrorInfo} object.
   */
  subscribe(event: string, listener?: messageCallback<InboundMessage>): Promise<ChannelStateChange | null>;
  /**
   * Registers a listener for messages on this channel for multiple event name values.
   *
   * @param events - An array of event names.
   * @param listener - An event listener function.
   * @returns A promise which, upon successful attachment to the channel, will be fulfilled with a {@link ChannelStateChange} object. If the channel was already attached the promise will be resolved with `null`. Upon failure, the promise will be rejected with an {@link ErrorInfo} object.
   */
  subscribe(events: Array<string>, listener?: messageCallback<InboundMessage>): Promise<ChannelStateChange | null>;
  /**
   * {@label WITH_MESSAGE_FILTER}
   *
   * Registers a listener for messages on this channel that match the supplied filter.
   *
   * @param filter - A {@link MessageFilter}.
   * @param listener - An event listener function.
   * @returns A promise which, upon successful attachment to the channel, will be fulfilled with a {@link ChannelStateChange} object. If the channel was already attached the promise will be resolved with `null`. Upon failure, the promise will be rejected with an {@link ErrorInfo} object.
   */
  subscribe(filter: MessageFilter, listener?: messageCallback<InboundMessage>): Promise<ChannelStateChange | null>;
  /**
   * Registers a listener for messages on this channel. The caller supplies a listener function, which is called each time one or more messages arrives on the channel.
   *
   * @param callback - An event listener function.
   * @returns A promise which, upon successful attachment to the channel, will be fulfilled with a {@link ChannelStateChange} object. If the channel was already attached the promise will be resolved with `null`. Upon failure, the promise will be rejected with an {@link ErrorInfo} object.
   */
  subscribe(callback: messageCallback<InboundMessage>): Promise<ChannelStateChange | null>;
  /**
   * Publishes a single message to the channel with the given event name and payload. When publish is called with this client library, it won't attempt to implicitly attach to the channel, so long as [transient publishing](https://ably.com/docs/realtime/channels#transient-publish) is available in the library. Otherwise, the client will implicitly attach.
   *
   * @param name - The event name.
   * @param data - The message payload.
   * @returns A promise which resolves upon success of the operation and rejects with an {@link ErrorInfo} object upon its failure.
   */
  publish(name: string, data: any): Promise<void>;
  /**
   * Publishes an array of messages to the channel. When publish is called with this client library, it won't attempt to implicitly attach to the channel.
   *
   * @param messages - An array of {@link Message} objects.
   * @returns A promise which resolves upon success of the operation and rejects with an {@link ErrorInfo} object upon its failure.
   */
  publish(messages: Message[]): Promise<void>;
  /**
   * Publish a message to the channel. When publish is called with this client library, it won't attempt to implicitly attach to the channel.
   *
   * @param message - A {@link Message} object.
   * @returns A promise which resolves upon success of the operation and rejects with an {@link ErrorInfo} object upon its failure.
   */
  publish(message: Message): Promise<void>;
  /**
   * If the channel is already in the given state, returns a promise which immediately resolves to `null`. Else, calls {@link EventEmitter.once | `once()`} to return a promise which resolves the next time the channel transitions to the given state.
   *
   * @param targetState - The channel state to wait for.
   */
  whenState(targetState: ChannelState): Promise<ChannelStateChange | null>;
}

/**
 * Optional parameters for message publishing.
 */
export type PublishOptions = {
  /**
   * See [here](https://faqs.ably.com/why-are-some-rest-publishes-on-a-channel-slow-and-then-typically-faster-on-subsequent-publishes).
   */
  quickAck?: boolean;
};

/**
 * Contains properties to filter messages with when calling {@link RealtimeChannel.subscribe | `RealtimeChannel.subscribe()`}.
 */
export type MessageFilter = {
  /**
   * Filters messages by a specific message `name`.
   */
  name?: string;
  /**
   * Filters messages by a specific `extras.ref.timeserial` value.
   */
  refTimeserial?: string;
  /**
   * Filters messages by a specific `extras.ref.type` value.
   */
  refType?: string;
  /**
   * Filters messages based on whether they contain an `extras.ref`.
   */
  isRef?: boolean;
  /**
   * Filters messages by a specific message `clientId`.
   */
  clientId: string;
};

/**
 * Creates and destroys {@link Channel} and {@link RealtimeChannel} objects.
 */
export declare interface Channels<T> {
  /**
   * Creates a new {@link Channel} or {@link RealtimeChannel} object, with the specified {@link ChannelOptions}, or returns the existing channel object.
   *
   * @param name - The channel name.
   * @param channelOptions - A {@link ChannelOptions} object.
   * @returns A {@link Channel} or {@link RealtimeChannel} object.
   */
  get(name: string, channelOptions?: ChannelOptions): T;
  /**
   * @experimental This is a preview feature and may change in a future non-major release.
   * This experimental method allows you to create custom realtime data feeds by selectively subscribing
   * to receive only part of the data from the channel.
   * See the [announcement post](https://pages.ably.com/subscription-filters-preview) for more information.
   *
   * Creates a new {@link Channel} or {@link RealtimeChannel} object, with the specified channel {@link DeriveOptions}
   * and {@link ChannelOptions}, or returns the existing channel object.
   *
   * @param name - The channel name.
   * @param deriveOptions - A {@link DeriveOptions} object.
   * @param channelOptions - A {@link ChannelOptions} object.
   * @returns A {@link RealtimeChannel} object.
   */
  getDerived(name: string, deriveOptions: DeriveOptions, channelOptions?: ChannelOptions): T;
  /**
   * Releases a {@link Channel} or {@link RealtimeChannel} object, deleting it, and enabling it to be garbage collected. It also removes any listeners associated with the channel. To release a channel, the {@link ChannelState} must be `INITIALIZED`, `DETACHED`, or `FAILED`.
   *
   * @param name - The channel name.
   */
  release(name: string): void;
}

/**
 * Contains an individual message that is sent to, or received from, Ably.
 */
export interface Message {
  /**
   * The client ID of the publisher of this message.
   */
  clientId?: string;
  /**
   * The connection ID of the publisher of this message.
   */
  connectionId?: string;
  /**
   * The message payload, if provided.
   */
  data?: any;
  /**
   * This is typically empty, as all messages received from Ably are automatically decoded client-side using this value. However, if the message encoding cannot be processed, this attribute contains the remaining transformations not applied to the `data` payload.
   */
  encoding?: string;
  /**
   * A JSON object of arbitrary key-value pairs that may contain metadata, and/or ancillary payloads. Valid payloads include `push`, `delta`, `ref` and `headers`.
   */
  extras?: any;
  /**
   * Unique ID assigned by Ably to this message.
   */
  id?: string;
  /**
   * The event name.
   */
  name?: string;
  /**
   * Timestamp of when the message was received by Ably, as milliseconds since the Unix epoch.
   */
  timestamp?: number;
}

/**
 * A message received from Ably.
 */
export type InboundMessage = Message & Required<Pick<Message, 'id' | 'timestamp'>>;

/**
 * Static utilities related to messages.
 */
export interface MessageStatic {
  /**
   * A static factory method to create an `InboundMessage` object from a deserialized InboundMessage-like object encoded using Ably's wire protocol.
   *
   * @param JsonObject - A `InboundMessage`-like deserialized object.
   * @param channelOptions - A {@link ChannelOptions} object. If you have an encrypted channel, use this to allow the library to decrypt the data.
   * @returns A promise which will be fulfilled with an `InboundMessage` object.
   */
  fromEncoded: (JsonObject: any, channelOptions?: ChannelOptions) => Promise<InboundMessage>;
  /**
   * A static factory method to create an array of `InboundMessage` objects from an array of deserialized InboundMessage-like object encoded using Ably's wire protocol.
   *
   * @param JsonArray - An array of `InboundMessage`-like deserialized objects.
   * @param channelOptions - A {@link ChannelOptions} object. If you have an encrypted channel, use this to allow the library to decrypt the data.
   * @returns A promise which will be fulfilled with an array of {@link InboundMessage} objects.
   */
  fromEncodedArray: (JsonArray: any[], channelOptions?: ChannelOptions) => Promise<InboundMessage[]>;
}

/**
 * Contains an individual presence update sent to, or received from, Ably.
 */
export declare interface PresenceMessage {
  /**
   * The type of {@link PresenceAction} the `PresenceMessage` is for.
   */
  action: PresenceAction;
  /**
   * The ID of the client that published the `PresenceMessage`.
   */
  clientId: string;
  /**
   * The ID of the connection associated with the client that published the `PresenceMessage`.
   */
  connectionId: string;
  /**
   * The payload of the `PresenceMessage`.
   */
  data: any;
  /**
   * This will typically be empty as all presence messages received from Ably are automatically decoded client-side using this value. However, if the message encoding cannot be processed, this attribute will contain the remaining transformations not applied to the data payload.
   */
  encoding: string;
  /**
   * A JSON object of arbitrary key-value pairs that may contain metadata, and/or ancillary payloads. Valid payloads include `headers`.
   */
  extras: any;
  /**
   * A unique ID assigned to each `PresenceMessage` by Ably.
   */
  id: string;
  /**
   * The time the `PresenceMessage` was received by Ably, as milliseconds since the Unix epoch.
   */
  timestamp: number;
}

/**
 * Static utilities related to presence messages.
 */
export interface PresenceMessageStatic {
  /**
   * Decodes and decrypts a deserialized `PresenceMessage`-like object using the cipher in {@link ChannelOptions}. Any residual transforms that cannot be decoded or decrypted will be in the `encoding` property. Intended for users receiving messages from a source other than a REST or Realtime channel (for example a queue) to avoid having to parse the encoding string.
   *
   * @param JsonObject - The deserialized `PresenceMessage`-like object to decode and decrypt.
   * @param channelOptions - A {@link ChannelOptions} object containing the cipher.
   */
  fromEncoded: (JsonObject: any, channelOptions?: ChannelOptions) => Promise<PresenceMessage>;
  /**
   * Decodes and decrypts an array of deserialized `PresenceMessage`-like object using the cipher in {@link ChannelOptions}. Any residual transforms that cannot be decoded or decrypted will be in the `encoding` property. Intended for users receiving messages from a source other than a REST or Realtime channel (for example a queue) to avoid having to parse the encoding string.
   *
   * @param JsonArray - An array of deserialized `PresenceMessage`-like objects to decode and decrypt.
   * @param channelOptions - A {@link ChannelOptions} object containing the cipher.
   */
  fromEncodedArray: (JsonArray: any[], channelOptions?: ChannelOptions) => Promise<PresenceMessage[]>;

  /**
   * Initialises a `PresenceMessage` from a `PresenceMessage`-like object.
   *
   * @param values - The values to intialise the `PresenceMessage` from.
   * @param stringifyAction - Whether to convert the `action` field from a number to a string.
   */
  fromValues(values: PresenceMessage | Record<string, unknown>, stringifyAction?: boolean): PresenceMessage;
}

/**
 * Cipher Key used in {@link CipherParamOptions}. If set to a `string`, the value must be base64 encoded.
 */
export type CipherKeyParam = ArrayBuffer | Uint8Array | string; // if string must be base64-encoded
/**
 * The type of the key returned by {@link Crypto.generateRandomKey}. Typed differently depending on platform (`Buffer` in Node.js, `ArrayBuffer` elsewhere).
 */
export type CipherKey = ArrayBuffer | Buffer;

/**
 * Contains the properties used to generate a {@link CipherParams} object.
 */
export type CipherParamOptions = {
  /**
   * The private key used to encrypt and decrypt payloads.
   */
  key: CipherKeyParam;
  /**
   * The algorithm to use for encryption. Only `AES` is supported.
   */
  algorithm?: 'aes';
  /**
   * The length of the key in bits; for example 128 or 256.
   */
  keyLength?: number;
  /**
   * The cipher mode. Only `CBC` is supported.
   */
  mode?: 'cbc';
};

/**
 * Contains the properties required to configure the encryption of {@link Message} payloads.
 */
export interface Crypto {
  /**
   * Generates a random key to be used in the encryption of the channel. If the language cryptographic randomness primitives are blocking or async, a callback is used. The callback returns a generated binary key.
   *
   * @param keyLength - The length of the key, in bits, to be generated. If not specified, this is equal to the default `keyLength` of the default algorithm: for AES this is 256 bits.
   * @returns A promise which, upon success, will be fulfilled with the generated key as a binary, for example, a byte array. Upon failure, the promise will be rejected with an {@link ErrorInfo} object which explains the error.
   */
  generateRandomKey(keyLength?: number): Promise<CipherKey>;
  /**
   * Returns a {@link CipherParams} object, using the default values for any fields not supplied by the {@link CipherParamOptions} object.
   *
   * @param params - A {@link CipherParamOptions} object.
   * @returns A {@link CipherParams} object, using the default values for any fields not supplied.
   */
  getDefaultParams(params: CipherParamOptions): CipherParams;
}

/**
 * Enables the management of a connection to Ably.
 */
export declare interface Connection
  extends EventEmitter<connectionEventCallback, ConnectionStateChange, ConnectionEvent> {
  /**
   * An {@link ErrorInfo} object describing the last error received if a connection failure occurs.
   */
  errorReason: ErrorInfo;
  /**
   * A unique public identifier for this connection, used to identify this member.
   */
  id?: string;
  /**
   * A unique private connection key used to recover or resume a connection, assigned by Ably. This private connection key can also be used by other REST clients to publish on behalf of this client. See the [publishing over REST on behalf of a realtime client docs](https://ably.com/docs/rest/channels#publish-on-behalf) for more info. (If you want to explicitly recover a connection in a different SDK instance, see createRecoveryKey() instead)
   */
  key?: string;
  /**
   * createRecoveryKey method returns a string that can be used by another client to recover this connection's state in the recover client options property. See [connection state recover options](https://ably.com/docs/connect/states?lang=javascript#connection-state-recovery) for more information.
   */
  createRecoveryKey(): string | null;
  /**
   * The current {@link ConnectionState} of the connection.
   */
  readonly state: ConnectionState;
  /**
   * Causes the connection to close, entering the {@link ConnectionStates.CLOSING} state. Once closed, the library does not attempt to re-establish the connection without an explicit call to {@link Connection.connect | `connect()`}.
   */
  close(): void;
  /**
   * Explicitly calling `connect()` is unnecessary unless the `autoConnect` attribute of the {@link ClientOptions} object is `false`. Unless already connected or connecting, this method causes the connection to open, entering the {@link ConnectionStates.CONNECTING} state.
   */
  connect(): void;

  /**
   * When connected, sends a heartbeat ping to the Ably server and executes the callback with any error and the response time in milliseconds when a heartbeat ping request is echoed from the server. This can be useful for measuring true round-trip latency to the connected Ably server.
   *
   * @returns A promise which, upon success, will be fulfilled with the response time in milliseconds. Upon failure, the promise will be rejected with an {@link ErrorInfo} object which explains the error.
   */
  ping(): Promise<number>;
  /**
   * If the connection is already in the given state, returns a promise which immediately resolves to `null`. Else, calls {@link EventEmitter.once | `once()`} to return a promise which resolves the next time the connection transitions to the given state.
   *
   * @param targetState - The connection state to wait for.
   */
  whenState(targetState: ConnectionState): Promise<ConnectionStateChange | null>;
}

/**
 * Contains application statistics for a specified time interval and time period.
 */
export declare interface Stats {
  /**
   * The UTC time at which the time period covered begins. If `unit` is set to `minute` this will be in the format `YYYY-mm-dd:HH:MM`, if `hour` it will be `YYYY-mm-dd:HH`, if `day` it will be `YYYY-mm-dd:00` and if `month` it will be `YYYY-mm-01:00`.
   */
  intervalId: string;
  /**
   * For entries that are still in progress, such as the current month: the last sub-interval included in this entry (in format yyyy-mm-dd:hh:mm:ss), else undefined.
   */
  inProgress?: string;
  /**
   * The statistics for this time interval and time period. See the JSON schema which the {@link Stats.schema | `schema`} property points to for more information.
   */
  entries: Partial<Record<string, number>>;
  /**
   * The URL of a [JSON Schema](https://json-schema.org/) which describes the structure of this `Stats` object.
   */
  schema: string;
  /**
   * The ID of the Ably application the statistics are for.
   */
  appId: string;
}

/**
 * Contains a page of results for message or presence history, stats, or REST presence requests. A `PaginatedResult` response from a REST API paginated query is also accompanied by metadata that indicates the relative queries available to the `PaginatedResult` object.
 */
export declare interface PaginatedResult<T> {
  /**
   * Contains the current page of results; for example, an array of {@link InboundMessage} or {@link PresenceMessage} objects for a channel history request.
   */
  items: T[];
  /**
   * Returns a new `PaginatedResult` for the first page of results.
   *
   * @returns A promise which, upon success, will be fulfilled with a page of results for message and presence history, stats, and REST presence requests. Upon failure, the promise will be rejected with an {@link ErrorInfo} object which explains the error.
   */
  first(): Promise<PaginatedResult<T>>;
  /**
   * Returns a new `PaginatedResult` loaded with the next page of results. If there are no further pages, then `null` is returned.
   *
   * @returns A promise which, upon success, will be fulfilled with a page of results for message and presence history, stats, and REST presence requests. Upon failure, the promise will be rejected with an {@link ErrorInfo} object which explains the error.
   */
  next(): Promise<PaginatedResult<T> | null>;
  /**
   * Returns the `PaginatedResult` for the current page of results.
   */
  current(): Promise<PaginatedResult<T>>;
  /**
   * Returns `true` if there are more pages available by calling next and returns `false` if this page is the last page available.
   *
   * @returns Whether or not there are more pages of results.
   */
  hasNext(): boolean;
  /**
   * Returns `true` if this page is the last page and returns `false` if there are more pages available by calling next available.
   *
   * @returns Whether or not this is the last page of results.
   */
  isLast(): boolean;
}

/**
 * A superset of {@link PaginatedResult} which represents a page of results plus metadata indicating the relative queries available to it. `HttpPaginatedResponse` additionally carries information about the response to an HTTP request.
 */
export declare interface HttpPaginatedResponse<T = any> extends PaginatedResult<T> {
  /**
   * The HTTP status code of the response.
   */
  statusCode: number;
  /**
   * Whether `statusCode` indicates success. This is equivalent to `200 <= statusCode < 300`.
   */
  success: boolean;
  /**
   * The error code if the `X-Ably-Errorcode` HTTP header is sent in the response.
   */
  errorCode: number;
  /**
   * The error message if the `X-Ably-Errormessage` HTTP header is sent in the response.
   */
  errorMessage: string;
  /**
   * The headers of the response.
   */
  headers: any;
}

/**
 * Enables a device to be registered and deregistered from receiving push notifications.
 */
export declare interface Push {
  /**
   * A {@link PushAdmin} object.
   */
  admin: PushAdmin;
}

/**
 * Enables the management of device registrations and push notification subscriptions. Also enables the publishing of push notifications to devices.
 */
export declare interface PushAdmin {
  /**
   * A {@link PushDeviceRegistrations} object.
   */
  deviceRegistrations: PushDeviceRegistrations;
  /**
   * A {@link PushChannelSubscriptions} object.
   */
  channelSubscriptions: PushChannelSubscriptions;
  /**
   * Sends a push notification directly to a device, or a group of devices sharing the same `clientId`.
   *
   * @param recipient - A JSON object containing the recipient details using `clientId`, `deviceId` or the underlying notifications service.
   * @param payload - A JSON object containing the push notification payload.
   * @returns A promise which resolves upon success of the operation and rejects with an {@link ErrorInfo} object upon its failure.
   */
  publish(recipient: any, payload: any): Promise<void>;
}

/**
 * Enables the management of push notification registrations with Ably.
 */
export declare interface PushDeviceRegistrations {
  /**
   * Registers or updates a {@link DeviceDetails} object with Ably. Returns the new, or updated {@link DeviceDetails} object.
   *
   * @param deviceDetails - The {@link DeviceDetails} object to create or update.
   * @returns A promise which, upon success, will be fulfilled with a {@link DeviceDetails} object. Upon failure, the promise will be rejected with an {@link ErrorInfo} object which explains the error.
   */
  save(deviceDetails: DeviceDetails): Promise<DeviceDetails>;
  /**
   * Retrieves the {@link DeviceDetails} of a device registered to receive push notifications using its `deviceId`.
   *
   * @param deviceId - The unique ID of the device.
   * @returns A promise which, upon success, will be fulfilled with a {@link DeviceDetails} object. Upon failure, the promise will be rejected with an {@link ErrorInfo} object which explains the error.
   */
  get(deviceId: string): Promise<DeviceDetails>;
  /**
   * Retrieves the {@link DeviceDetails} of a device registered to receive push notifications using the `id` property of a {@link DeviceDetails} object.
   *
   * @param deviceDetails - The {@link DeviceDetails} object containing the `id` property of the device.
   * @returns A promise which, upon success, will be fulfilled with a {@link DeviceDetails} object. Upon failure, the promise will be rejected with an {@link ErrorInfo} object which explains the error.
   */
  get(deviceDetails: DeviceDetails): Promise<DeviceDetails>;
  /**
   * Retrieves all devices matching the filter `params` provided. Returns a {@link PaginatedResult} object, containing an array of {@link DeviceDetails} objects.
   *
   * @param params - An object containing key-value pairs to filter devices by.
   * @returns A promise which, upon success, will be fulfilled with a {@link PaginatedResult} object containing an array of {@link DeviceDetails} objects. Upon failure, the promise will be rejected with an {@link ErrorInfo} object which explains the error.
   */
  list(params: DeviceRegistrationParams): Promise<PaginatedResult<DeviceDetails>>;
  /**
   * Removes a device registered to receive push notifications from Ably using its `deviceId`.
   *
   * @param deviceId - The unique ID of the device.
   * @returns A promise which resolves upon success of the operation and rejects with an {@link ErrorInfo} object upon its failure.
   */
  remove(deviceId: string): Promise<void>;
  /**
   * Removes a device registered to receive push notifications from Ably using the `id` property of a {@link DeviceDetails} object.
   *
   * @param deviceDetails - The {@link DeviceDetails} object containing the `id` property of the device.
   * @returns A promise which resolves upon success of the operation and rejects with an {@link ErrorInfo} object upon its failure.
   */
  remove(deviceDetails: DeviceDetails): Promise<void>;
  /**
   * Removes all devices registered to receive push notifications from Ably matching the filter `params` provided.
   *
   * @param params - An object containing key-value pairs to filter devices by. This object’s {@link DeviceRegistrationParams.limit} property will be ignored.
   * @returns A promise which resolves upon success of the operation and rejects with an {@link ErrorInfo} object upon its failure.
   */
  removeWhere(params: DeviceRegistrationParams): Promise<void>;
}

/**
 * Enables device push channel subscriptions.
 */
export declare interface PushChannelSubscriptions {
  /**
   * Subscribes a device, or a group of devices sharing the same `clientId` to push notifications on a channel. Returns a {@link PushChannelSubscription} object.
   *
   * @param subscription - A {@link PushChannelSubscription} object.
   * @returns A promise which, upon success, will be fulfilled with a {@link PushChannelSubscription} object describing the new or updated subscriptions. Upon failure, the promise will be rejected with an {@link ErrorInfo} object which explains the error.
   */
  save(subscription: PushChannelSubscription): Promise<PushChannelSubscription>;
  /**
   * Retrieves all push channel subscriptions matching the filter `params` provided. Returns a {@link PaginatedResult} object, containing an array of {@link PushChannelSubscription} objects.
   *
   * @param params - An object containing key-value pairs to filter subscriptions by.
   * @returns A promise which, upon success, will be fulfilled with a {@link PaginatedResult} object containing an array of {@link PushChannelSubscription} objects. Upon failure, the promise will be rejected with an {@link ErrorInfo} object which explains the error.
   */
  list(params: PushChannelSubscriptionParams): Promise<PaginatedResult<PushChannelSubscription>>;
  /**
   * Retrieves all channels with at least one device subscribed to push notifications. Returns a {@link PaginatedResult} object, containing an array of channel names.
   *
   * @param params - An object containing key-value pairs to filter channels by.
   * @returns A promise which, upon success, will be fulfilled with a {@link PaginatedResult} object containing an array of channel names. Upon failure, the promise will be rejected with an {@link ErrorInfo} object which explains the error.
   */
  listChannels(params: PushChannelsParams): Promise<PaginatedResult<string>>;
  /**
   * Unsubscribes a device, or a group of devices sharing the same `clientId` from receiving push notifications on a channel.
   *
   * @param subscription - A {@link PushChannelSubscription} object.
   * @returns A promise which resolves upon success of the operation and rejects with an {@link ErrorInfo} object upon its failure.
   */
  remove(subscription: PushChannelSubscription): Promise<void>;
  /**
   * Unsubscribes all devices from receiving push notifications on a channel that match the filter `params` provided.
   *
   * @param params - An object containing key-value pairs to filter subscriptions by. Can contain `channel`, and optionally either `clientId` or `deviceId`.
   * @returns A promise which resolves upon success of the operation and rejects with an {@link ErrorInfo} object upon its failure.
   */
  removeWhere(params: PushChannelSubscriptionParams): Promise<void>;
}

/**
 * A client that offers a simple stateless API to interact directly with Ably's REST API.
 */
export declare class Rest implements RestClient {
  /**
   * Construct a client object using an Ably {@link ClientOptions} object.
   *
   * @param options - A {@link ClientOptions} object to configure the client connection to Ably.
   */
  constructor(options: ClientOptions);
  /**
   * Constructs a client object using an Ably API key or token string.
   *
   * @param keyOrToken - The Ably API key or token string used to validate the client.
   */
  constructor(keyOrToken: string);
  /**
   * The cryptographic functions available in the library.
   */
  static Crypto: Crypto;
  /**
   * Static utilities related to messages.
   */
  static Message: MessageStatic;
  /**
   * Static utilities related to presence messages.
   */
  static PresenceMessage: PresenceMessageStatic;

  // Requirements of RestClient

  auth: Auth;
  channels: Channels<Channel>;
  request<T = any>(
    method: string,
    path: string,
    version: number,
    params?: any,
    body?: any[] | any,
    headers?: any,
  ): Promise<HttpPaginatedResponse<T>>;
  stats(params?: StatsParams | any): Promise<PaginatedResult<Stats>>;
  time(): Promise<number>;
  batchPublish(spec: BatchPublishSpec): Promise<BatchResult<BatchPublishSuccessResult | BatchPublishFailureResult>>;
  batchPublish(
    specs: BatchPublishSpec[],
  ): Promise<BatchResult<BatchPublishSuccessResult | BatchPublishFailureResult>[]>;
  batchPresence(channels: string[]): Promise<BatchResult<BatchPresenceSuccessResult | BatchPresenceFailureResult>[]>;
  push: Push;
}

/**
 * A client that extends the functionality of {@link Rest} and provides additional realtime-specific features.
 */
export declare class Realtime implements RealtimeClient {
  /**
   * Construct a client object using an Ably {@link ClientOptions} object.
   *
   * @param options - A {@link ClientOptions} object to configure the client connection to Ably.
   */
  constructor(options: ClientOptions);
  /**
   * Constructs a client object using an Ably API key or token string.
   *
   * @param keyOrToken - The Ably API key or token string used to validate the client.
   */
  constructor(keyOrToken: string);
  /**
   * The cryptographic functions available in the library.
   */
  static Crypto: Crypto;
  /**
   * Static utilities related to messages.
   */
  static Message: MessageStatic;
  /**
   * Static utilities related to presence messages.
   */
  static PresenceMessage: PresenceMessageStatic;

  // Requirements of RealtimeClient

  clientId: string;
  close(): void;
  connect(): void;
  auth: Auth;
  channels: Channels<RealtimeChannel>;
  connection: Connection;
  request<T = any>(
    method: string,
    path: string,
    version: number,
    params?: any,
    body?: any[] | any,
    headers?: any,
  ): Promise<HttpPaginatedResponse<T>>;
  stats(params?: StatsParams | any): Promise<PaginatedResult<Stats>>;
  time(): Promise<number>;
  batchPublish(spec: BatchPublishSpec): Promise<BatchResult<BatchPublishSuccessResult | BatchPublishFailureResult>>;
  batchPublish(
    specs: BatchPublishSpec[],
  ): Promise<BatchResult<BatchPublishSuccessResult | BatchPublishFailureResult>[]>;
  batchPresence(channels: string[]): Promise<BatchResult<BatchPresenceSuccessResult | BatchPresenceFailureResult>[]>;
  push: Push;
}

/**
 * A generic Ably error object that contains an Ably-specific status code, and a generic status code. Errors returned from the Ably server are compatible with the `ErrorInfo` structure and should result in errors that inherit from `ErrorInfo`.
 */
export declare class ErrorInfo {
  /**
   * Ably [error code](https://github.com/ably/ably-common/blob/main/protocol/errors.json).
   */
  code: number;
  /**
   * Additional message information, where available.
   */
  message: string;
  /**
   * HTTP Status Code corresponding to this error, where applicable.
   */
  statusCode: number;
  /**
   * The underlying cause of the error, where applicable.
   */
  cause?: string | Error | ErrorInfo;

  /**
   * Construct an ErrorInfo object.
   *
   * @param message - A string describing the error.
   * @param code - Ably [error code](https://github.com/ably/ably-common/blob/main/protocol/errors.json).
   * @param statusCode - HTTP Status Code corresponding to this error.
   * @param cause - The underlying cause of the error.
   */
  constructor(message: string, code: number, statusCode: number, cause?: string | Error | ErrorInfo);
}<|MERGE_RESOLUTION|>--- conflicted
+++ resolved
@@ -400,33 +400,12 @@
    */
   logLevel?: number;
 
-<<<<<<< HEAD
   /**
    * Controls the log output of the library. This is a function to handle each line of log output. If you do not set this value, then `console.log` will be used.
    *
    * @param msg - The log message emitted by the library.
    */
   logHandler?: (msg: string) => void;
-=======
-    /**
-     * Controls the verbosity of the logs output from the library. Valid values are: 0 (no logs), 1 (errors only), 2 (errors plus connection and channel state changes), 3 (high-level debug output), and 4 (full debug output).
-     */
-    logLevel?: number;
-
-    /**
-     * Controls the log output of the library. This is a function to handle each line of log output. If you do not set this value, then `console.log` will be used.
-     *
-     * @param msg - The log message emitted by the library.
-     */
-    logHandler?: (msg: string) => void;
-
-    /**
-     * Parameters to control the log output of the library, such as the log handler and log level.
-     *
-     * @deprecated This property is deprecated and will be removed in a future version. Use the {@link ClientOptions.logLevel} and {@link ClientOptions.logHandler} client options instead.
-     */
-    log?: LogInfo;
->>>>>>> 98368600
 
   /**
    * Enables a non-default Ably port to be specified. For development environments only. The default value is 80.
@@ -505,7 +484,6 @@
    */
   useBinaryProtocol?: boolean;
 
-<<<<<<< HEAD
   /**
    * Override the URL used by the realtime client to check if the internet is available.
    *
@@ -514,25 +492,6 @@
    * a success response the client will attempt to connect to a fallback host.
    */
   connectivityCheckUrl?: string;
-=======
-    /**
-     * A map between a plugin type and a plugin object.
-     */
-    plugins?: {
-      /**
-       * A plugin capable of decoding `vcdiff`-encoded messages. For more information on how to configure a channel to use delta encoding, see the [documentation for the `@ably-forks/vcdiff-decoder` package](https://github.com/ably-forks/vcdiff-decoder#usage).
-       */
-      vcdiff?: any;
-    };
-
-    /**
-     * The maximum message size is an attribute of an Ably account which represents the largest permitted payload size of a single message or set of messages published in a single operation. Publish requests whose payload exceeds this limit are rejected by the server. `maxMessageSize` enables the client to enforce, or further restrict, the maximum size of a single message or set of messages published via REST. The default value is `65536` (64 KiB). In the case of a realtime connection, the server may indicate the associated maximum message size on connection establishment; this value takes precedence over the client's default `maxMessageSize`.
-     *
-     * @defaultValue 65536
-     */
-    maxMessageSize?: number;
-  }
->>>>>>> 98368600
 
   /**
    * Disable the check used by the realtime client to check if the internet
@@ -615,6 +574,13 @@
    * A map between a plugin type and a plugin object.
    */
   plugins?: Plugins;
+
+  /**
+   * The maximum message size is an attribute of an Ably account which represents the largest permitted payload size of a single message or set of messages published in a single operation. Publish requests whose payload exceeds this limit are rejected by the server. `maxMessageSize` enables the client to enforce, or further restrict, the maximum size of a single message or set of messages published via REST. The default value is `65536` (64 KiB). In the case of a realtime connection, the server may indicate the associated maximum message size on connection establishment; this value takes precedence over the client's default `maxMessageSize`.
+   *
+   * @defaultValue 65536
+   */
+  maxMessageSize?: number;
 }
 
 /**
@@ -784,34 +750,9 @@
  */
 export interface TokenDetails {
   /**
-<<<<<<< HEAD
    * The capabilities associated with this Ably Token. The capabilities value is a JSON-encoded representation of the resource paths and associated operations. Read more about capabilities in the [capabilities docs](https://ably.com/docs/core-features/authentication/#capabilities-explained).
    */
   capability: string;
-=======
-   * Settings which control the log output of the library.
-   *
-   * @deprecated This type is deprecated and will be removed in a future version. Use the {@link ClientOptions.logLevel} and {@link ClientOptions.logHandler} client options instead.
-   */
-  interface LogInfo {
-    /**
-     * Controls the verbosity of the logs output from the library. Valid values are: 0 (no logs), 1 (errors only), 2 (errors plus connection and channel state changes), 3 (high-level debug output), and 4 (full debug output).
-     *
-     * @deprecated This property is deprecated and will be removed in a future version. Use the {@link ClientOptions.logLevel} client option instead.
-     */
-    level?: number;
-
-    /**
-     * Controls the log output of the library. This is a function to handle each line of log output. If you do not set this value, then `console.log` will be used.
-     *
-     * @deprecated This property is deprecated and will be removed in a future version. Use the {@link ClientOptions.logHandler} client option instead.
-     *
-     * @param msg - The log message emitted by the library.
-     */
-    handler?: (msg: string) => void;
-  }
-
->>>>>>> 98368600
   /**
    * The client ID, if any, bound to this Ably Token. If a client ID is included, then the Ably Token authenticates its bearer as that client ID, and the Ably Token may only be used to perform operations on behalf of that client ID. The client is then considered to be an [identified client](https://ably.com/docs/core-features/authentication#identified-clients).
    */
