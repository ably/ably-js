--- conflicted
+++ resolved
@@ -131,11 +131,8 @@
           stringifyProtocolMessage(
             message,
             this.connectionManager.realtime._RealtimePresence,
-<<<<<<< HEAD
+            this.connectionManager.realtime._Annotations,
             this.connectionManager.realtime._objectsPlugin,
-=======
-            this.connectionManager.realtime._Annotations,
->>>>>>> 806163b1
           ) +
           '; connectionId = ' +
           this.connectionManager.connectionId,
