--- conflicted
+++ resolved
@@ -73,18 +73,7 @@
     });
   });
 
-<<<<<<< HEAD
-  grunt.registerTask('build', [
-    'checkGitSubmodules',
-    'webpack:all',
-    'build:browser',
-    'build:node',
-    'build:push',
-    'build:liveobjects',
-  ]);
-=======
-  grunt.registerTask('build', ['webpack:all', 'build:browser', 'build:node', 'build:push']);
->>>>>>> 416c9b09
+  grunt.registerTask('build', ['webpack:all', 'build:browser', 'build:node', 'build:push', 'build:liveobjects']);
 
   grunt.registerTask('all', ['build', 'requirejs']);
 
