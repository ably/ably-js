--- conflicted
+++ resolved
@@ -1,12 +1,8 @@
 # [Ably](https://www.ably.io)
 
-<<<<<<< HEAD
 A Javascript client library for [Ably Realtime](https://www.ably.io), a realtime data delivery platform.
-=======
+
 ## Version: 0.9.0-beta.7
->>>>>>> a033afbc
-
-## Version: 0.8.42
 
 This repo contains the Ably Javascript client library, for the browser (including IE8+), Nodejs, React Native, NativeScript and Cordova.
 
