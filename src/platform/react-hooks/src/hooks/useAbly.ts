import React from 'react';
import { getContext } from '../AblyProvider.js';
<<<<<<< HEAD
import * as API from '../../../../../ably.js';
=======
import * as API from 'ably';
>>>>>>> 809c0e9d

export function useAbly(id = 'default'): API.AbstractRealtime {
  const client = React.useContext(getContext(id)) as API.AbstractRealtime;

  if (!client) {
    throw new Error(
      'Could not find ably client in context. ' + 'Make sure your ably hooks are called inside an <AblyProvider>'
    );
  }

  return client;
}<|MERGE_RESOLUTION|>--- conflicted
+++ resolved
@@ -1,10 +1,6 @@
 import React from 'react';
 import { getContext } from '../AblyProvider.js';
-<<<<<<< HEAD
-import * as API from '../../../../../ably.js';
-=======
 import * as API from 'ably';
->>>>>>> 809c0e9d
 
 export function useAbly(id = 'default'): API.AbstractRealtime {
   const client = React.useContext(getContext(id)) as API.AbstractRealtime;
