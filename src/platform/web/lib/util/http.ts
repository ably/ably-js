--- conflicted
+++ resolved
@@ -11,12 +11,10 @@
 import Logger from 'common/lib/util/logger';
 import { StandardCallback } from 'common/types/utils';
 import { createRequest, Request } from '../transport/jsonptransport';
-<<<<<<< HEAD
 import fetchRequest from '../transport/fetchrequest';
-=======
 import { NormalisedClientOptions } from 'common/types/ClientOptions';
 import { isSuccessCode } from 'common/constants/HttpStatusCodes';
->>>>>>> 9e79da33
+
 
 function shouldFallback(errorInfo: ErrorInfo) {
   const statusCode = errorInfo.statusCode as number;
@@ -58,12 +56,9 @@
     const connectivityCheckParams = this.options.connectivityCheckParams;
     const connectivityUrlIsDefault = !this.options.connectivityCheckUrl;
 
-<<<<<<< HEAD
   constructor() {
    if (Platform.Config.xhrSupported) {
-=======
     if (Platform.Config.xhrSupported) {
->>>>>>> 9e79da33
       this.supportsAuthHeaders = true;
       this.Request = function (
         method: HttpMethods,
@@ -166,27 +161,26 @@
           this.checksInProgress = [callback];
           Logger.logAction(Logger.LOG_MICRO, '(JSONP)Http.checkConnectivity()', 'Sending; ' + upUrl);
 
-<<<<<<< HEAD
         const req = new Request(
-          'isTheInternetUp',
-          upUrl as string,
-          null,
-          null,
-          null,
-          XHRStates.REQ_SEND,
-          Defaults.TIMEOUTS
-        );
-        req.once('complete', (err: Error, response: string) => {
-          const result = !err && response;
-          Logger.logAction(Logger.LOG_MICRO, '(JSONP)Http.checkConnectivity()', 'Result: ' + result);
-          for (let i = 0; i < (this.checksInProgress as Array<StandardCallback<boolean>>).length; i++)
-            (this.checksInProgress as Array<StandardCallback<boolean>>)[i](null, result);
-          this.checksInProgress = null;
-        });
-        Platform.Config.nextTick(function () {
-          req.exec();
-        });
-      };
+            'isTheInternetUp',
+            upUrl as string,
+            null,
+            null,
+            null,
+            XHRStates.REQ_SEND,
+            Defaults.TIMEOUTS
+          );
+          req.once('complete', (err: Error, response: string) => {
+            const result = !err && response;
+            Logger.logAction(Logger.LOG_MICRO, '(JSONP)Http.checkConnectivity()', 'Result: ' + result);
+            for (let i = 0; i < (this.checksInProgress as Array<StandardCallback<boolean>>).length; i++)
+              (this.checksInProgress as Array<StandardCallback<boolean>>)[i](null, result);
+            this.checksInProgress = null;
+          });
+          Platform.Config.nextTick(function () {
+            req.exec();
+          });
+        };
     } else if (Platform.Config.fetchSupported) {
       this.supportsAuthHeaders = true;
       this.Request = fetchRequest;
@@ -212,30 +206,6 @@
        callback(new ErrorInfo("no supported HTTP transports available", null, 400), null);
      }
    }
-=======
-          const req = new Request(
-            'isTheInternetUp',
-            upUrl as string,
-            null,
-            null,
-            null,
-            XHRStates.REQ_SEND,
-            Defaults.TIMEOUTS
-          );
-          req.once('complete', (err: Error, response: string) => {
-            const result = !err && response;
-            Logger.logAction(Logger.LOG_MICRO, '(JSONP)Http.checkConnectivity()', 'Result: ' + result);
-            for (let i = 0; i < (this.checksInProgress as Array<StandardCallback<boolean>>).length; i++)
-              (this.checksInProgress as Array<StandardCallback<boolean>>)[i](null, result);
-            this.checksInProgress = null;
-          });
-          Platform.Config.nextTick(function () {
-            req.exec();
-          });
-        };
-      }
-    }
->>>>>>> 9e79da33
   }
 
   /* Unlike for doUri, the 'rest' param here is mandatory, as it's used to generate the hosts */
