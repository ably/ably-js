--- conflicted
+++ resolved
@@ -266,36 +266,12 @@
     }
   }
 
-<<<<<<< HEAD
-  attach(callback?: ErrCallback): void | Promise<void> {
-=======
-  attach(
-    flags?: API.Types.ChannelMode[] | ErrCallback,
-    callback?: StandardCallback<ChannelStateChange | null>
-  ): void | Promise<ChannelStateChange> {
-    let _flags: API.Types.ChannelMode[] | null | undefined;
-    if (typeof flags === 'function') {
-      callback = flags;
-      _flags = null;
-    } else {
-      _flags = flags;
-    }
->>>>>>> 53ad2ec2
+  attach(callback?: StandardCallback<ChannelStateChange | null>): void | Promise<ChannelStateChange> {
     if (!callback) {
       return Utils.promisify(this, 'attach', arguments);
     }
-<<<<<<< HEAD
     if (this.state === 'attached') {
-      callback();
-=======
-    if (_flags) {
-      Logger.deprecated('channel.attach() with flags', 'channel.setOptions() with channelOptions.params');
-      /* If flags requested, always do a re-attach. TODO only do this if
-       * current mode differs from requested mode */
-      this._requestedFlags = _flags as API.Types.ChannelMode[];
-    } else if (this.state === 'attached') {
       callback(null, null);
->>>>>>> 53ad2ec2
       return;
     }
 
