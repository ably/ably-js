--- conflicted
+++ resolved
@@ -4,15 +4,10 @@
 import Auth from './auth';
 import HttpMethods from '../../constants/HttpMethods';
 import ErrorInfo, { IPartialErrorInfo, PartialErrorInfo } from '../types/errorinfo';
-<<<<<<< HEAD
 import BaseClient from './baseclient';
 import { MsgPack } from 'common/types/msgpack';
 import { RequestBody, ResponseHeaders, appendingParams as urlFromPathAndParams, paramString } from 'common/types/http';
-=======
-import Rest from './rest';
-import { ErrnoException } from '../../types/http';
 import httpStatusCodes from '../../constants/HttpStatusCodes';
->>>>>>> 354353d2
 
 async function withAuthDetails<T>(
   client: BaseClient,
@@ -38,7 +33,10 @@
     return { err: result.err };
   }
 
-<<<<<<< HEAD
+  if (result.statusCode === httpStatusCodes.NoContent) {
+    return { ...result, body: [] as any, unpacked: true };
+  }
+
   let body = result.body;
 
   if (!result.unpacked) {
@@ -49,23 +47,6 @@
         return { err: e };
       } else {
         return { err: new PartialErrorInfo(Utils.inspectError(e), null) };
-=======
-    if (outerStatusCode === httpStatusCodes.NoContent) {
-      callback(err, [] as any, outerHeaders, true, outerStatusCode);
-      return;
-    }
-
-    if (!unpacked) {
-      try {
-        body = Utils.decodeBody(body, format);
-      } catch (e) {
-        if (Utils.isErrorInfoOrPartialErrorInfo(e)) {
-          callback(e);
-        } else {
-          callback(new PartialErrorInfo(Utils.inspectError(e), null));
-        }
-        return;
->>>>>>> 354353d2
       }
     }
   }
