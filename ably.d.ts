--- conflicted
+++ resolved
@@ -120,24 +120,6 @@
 
   type Transport = 'web_socket' | 'xhr_streaming' | 'xhr_polling' | 'jsonp' | 'comet';
 
-<<<<<<< HEAD
-  /**
-   * Configuration options for the creation of a new client.
-   */
-  interface ClientOptions extends AuthOptions {
-    /**
-     * When true as soon as the client is instantiated it will connect to Ably. You can optionally set this to false and explicitly connect to Ably when require using the `connect` method. Defaults to `true`.
-     */
-    autoConnect?: boolean;
-
-    /**
-     * When a `TokenParams` object is provided, it will override the client library defaults when issuing new Ably Tokens or Ably TokenRequests.
-     */
-    defaultTokenParams?: TokenParams;
-
-    /**
-     * If false, prevents messages originating from this connection being echoed back on the same connection. Defaults to `true`.
-=======
   interface ChannelDetails {
     channelId: string;
     status: ChannelStatus;
@@ -161,33 +143,31 @@
     subscribers: number;
   }
 
-  // Interfaces
+  /**
+   * Configuration options for the creation of a new client.
+   */
   interface ClientOptions extends AuthOptions {
     /**
-     * When true will automatically connect to Ably when library is instanced. This is true by default
+     * When true as soon as the client is instantiated it will connect to Ably. You can optionally set this to false and explicitly connect to Ably when require using the `connect` method. Defaults to `true`.
      */
     autoConnect?: boolean;
 
+    /**
+     * When a `TokenParams` object is provided, it will override the client library defaults when issuing new Ably Tokens or Ably TokenRequests.
+     */
     defaultTokenParams?: TokenParams;
 
     /**
-     * When true, messages published on channels by this client will be echoed back to this client.
-     * This is true by default
->>>>>>> cd35d6be
+     * If false, prevents messages originating from this connection being echoed back on the same connection. Defaults to `true`.
      */
     echoMessages?: boolean;
 
     /**
-<<<<<<< HEAD
      * Allows a [custom environment](https://faqs.ably.com/steps-to-set-up-custom-environments-dedicated-clusters-and-regional-restrictions-for-your-account), region or cluster to be used with the Ably service. Please [contact us](https://ably.com/contact) if you require a custom environment. Note that once a custom environment is specified, the [fallback host functionality](https://faqs.ably.com/routing-around-network-and-dns-issues) is disabled by default.
-=======
-     * Use this only if you have been provided a dedicated environment by Ably
->>>>>>> cd35d6be
      */
     environment?: string;
 
     /**
-<<<<<<< HEAD
      * Parameters to control the log output of the library.
      */
     log?: LogInfo;
@@ -233,37 +213,11 @@
 
     /**
      * This option allows a connection to inherit the state of a previous connection that may have existed under a different instance of the Realtime library. This might typically be used by clients of the browser library to ensure connection state can be preserved when the user refreshes the page. A recovery key string can be explicitly provided, or alternatively if a callback function is provided, the client library will automatically persist the recovery key between page reloads and call the callback when the connection is recoverable. The callback is then responsible for confirming whether the connection should be recovered or not. See [connection state recovery](https://ably.com/documentation/realtime/connection/#connection-state-recovery) for further information.
-=======
-     * Logger configuration
-     */
-    log?: LogInfo;
-    port?: number;
-
-    /**
-     * When true, messages will be queued whilst the connection is disconnected. True by default.
-     */
-    queueMessages?: boolean;
-
-    restHost?: string;
-    realtimeHost?: string;
-    fallbackHosts?: string[];
-    fallbackHostsUseDefault?: boolean;
-
-    restAgentOptions?: {
-      maxSockets?: number;
-      keepAlive?: boolean;
-    };
-
-    /**
-     * Can be used to explicitly recover a connection.
-     * See https://www.ably.com/docs/realtime/connection#connection-state-recovery
->>>>>>> cd35d6be
      */
     recover?:
       | string
       | ((
           lastConnectionDetails: {
-<<<<<<< HEAD
             /**
              * The recovery key can be used by another client to recover this connection’s state in the `recover` client options property. See [connection state recover options](https://ably.com/documentation/realtime/connection/#connection-state-recover-options) for more information.
              */
@@ -279,30 +233,19 @@
             /**
              * The `clientId` of the client’s `Auth` object before the page was unloaded. A common use case for this attribute is to ensure that the current logged in user’s `clientId` matches the previous connection’s `clientId` before allowing the connection to be recovered. Ably prohibits changing a `clientId` for an existing connection, so any mismatch in `clientId` during a recover will result in the connection moving to the failed state.
              */
-=======
-            recoveryKey: string;
-            disconnectedAt: number;
-            location: string;
->>>>>>> cd35d6be
             clientId: string | null;
           },
           callback: (shouldRecover: boolean) => void
         ) => void);
 
     /**
-<<<<<<< HEAD
-     * Use a non-secure connection connection. By default, a TLS connection is used to connect to Ably
+     * Use a non-secure connection. By default, a TLS connection is used to connect to Ably
      */
     tls?: boolean;
 
     /**
      * For development environments only; allows a non-default Ably TLS port to be specified.
      */
-=======
-     * Use a non-secure connection. By default, a TLS connection is used to connect to Ably
-     */
-    tls?: boolean;
->>>>>>> cd35d6be
     tlsPort?: number;
 
     /**
@@ -311,7 +254,6 @@
      */
     useBinaryProtocol?: boolean;
 
-<<<<<<< HEAD
     /**
      * When the connection enters the `DISCONNECTED` state, after this delay in milliseconds, if the state is still `DISCONNECTED`, the client library will attempt to reconnect automatically. Defaults to 15,000ms.
      */
@@ -335,7 +277,7 @@
     /**
      * Can be used to pass in arbitrary connection parameters.
      */
-    transportParams?: { [k: string]: string };
+    transportParams?: { [k: string]: string | number };
 
     /**
      * An array of transports to use, in descending order of preference. In the browser environment the available transports are: `web_socket`, `xhr`, and `jsonp`.
@@ -361,40 +303,20 @@
      * Timeout for any single HTTP request and response.
      */
     httpRequestTimeout?: number;
-=======
-    disconnectedRetryTimeout?: number;
-    suspendedRetryTimeout?: number;
-    closeOnUnload?: boolean;
-    idempotentRestPublishing?: boolean;
-    transportParams?: { [k: string]: string | number };
-    transports?: Transport[];
-
-    httpMaxRetryCount?: number;
-    httpMaxRetryDuration?: number;
-    httpOpenTimeout?: number;
-    httpRequestTimeout?: number;
+
     realtimeRequestTimeout?: number;
 
     plugins?: { vcdiff?: any };
->>>>>>> cd35d6be
   }
 
   interface AuthOptions {
     /**
-<<<<<<< HEAD
      * A function which is called when a new token is required. The role of the callback is to obtain a fresh token, one of: an Ably Token string (in plain text format); a signed `TokenRequest` ; a `TokenDetails` (in JSON format); an [Ably JWT](https://ably.com/documentation/core-features/authentication#ably-jwt). See [an authentication callback example](https://jsbin.ably.com/azazav/1/edit?javascript,live) or [our authentication documentation](https://ably.com/documentation/rest/authentication) for details of the Ably TokenRequest format and associated API calls.
      */
-=======
-     * A function which is called when a new token is required.
-     * The role of the callback is to either generate a signed TokenRequest which may then be submitted automatically
-     * by the library to the Ably REST API requestToken; or to provide a valid token in as a TokenDetails object.
-     **/
->>>>>>> cd35d6be
     authCallback?: (
       data: TokenParams,
       callback: (error: ErrorInfo | string, tokenRequestOrDetails: TokenDetails | TokenRequest | string) => void
     ) => void;
-<<<<<<< HEAD
 
     /**
      * A set of key value pair headers to be added to any request made to the `authUrl`. Useful when an application requires these to be added to validate the request or implement the response. If the `authHeaders` object contains an `authorization` key, then `withCredentials` will be set on the xhr request.
@@ -409,15 +331,10 @@
     /**
      * A set of key value pair params to be added to any request made to the `authUrl`. When the `authMethod` is `GET`, query params are added to the URL, whereas when `authMethod` is `POST`, the params are sent as URL encoded form data. Useful when an application require these to be added to validate the request or implement the response.
      */
-=======
-    authHeaders?: { [index: string]: string };
-    authMethod?: HTTPMethods;
->>>>>>> cd35d6be
     authParams?: { [index: string]: string };
 
     /**
      * A URL that the library may use to obtain a token string (in plain text format), or a signed TokenRequest or TokenDetails (in JSON format).
-<<<<<<< HEAD
      */
     authUrl?: string;
 
@@ -448,19 +365,11 @@
 
     /**
      * A client ID, used for identifying this client when publishing messages or for presence purposes. The `clientId` can be any non-empty string. This option is primarily intended to be used in situations where the library is instantiated with a key; note that a `clientId` may also be implicit in a token used to instantiate the library; an error will be raised if a `clientId` specified here conflicts with the `clientId` implicit in the token. Find out more about [client identities](https://ably.com/documentation/how-ably-works#client-identity).
-=======
-     **/
-    authUrl?: string;
-    key?: string;
-    queryTime?: boolean;
-    token?: TokenDetails | string;
-    tokenDetails?: TokenDetails;
-    useTokenAuth?: boolean;
+     */
 
     /**
      * Optional clientId that can be used to specify the identity for this client. In most cases
      * it is preferable to instead specify a clientId in the token issued to this client.
->>>>>>> cd35d6be
      */
     clientId?: string;
   }
@@ -476,7 +385,6 @@
     | 'push-admin';
   type CapabilityOp = capabilityOp;
 
-<<<<<<< HEAD
   /**
    * An object providing parameters of a token request. These params are used when invoking `Auth.authorize`, `Auth.requestToken`, and `Auth.createTokenRequest`.
    */
@@ -716,89 +624,12 @@
     /**
      * Requested time to live for the Ably Token in milliseconds. If the Ably TokenRequest is successful, the TTL of the returned Ably Token will be less than or equal to this value depending on application settings and the attributes of the issuing key.
      */
-=======
-  interface TokenParams {
-    capability?: { [key: string]: capabilityOp[] } | string;
-    clientId?: string;
-    nonce?: string;
-    timestamp?: number;
     ttl?: number;
   }
 
-  interface CipherParams {
-    algorithm: string;
-    key: CipherKey;
-    keyLength: number;
-    mode: string;
-  }
-
-  interface ErrorInfo {
-    code: number;
-    message: string;
-    statusCode: number;
-  }
-
-  interface StatsMessageCount {
-    count: number;
-    data: number;
-  }
-
-  interface StatsMessageTypes {
-    all: StatsMessageCount;
-    messages: StatsMessageCount;
-    presence: StatsMessageCount;
-  }
-
-  interface StatsRequestCount {
-    failed: number;
-    refused: number;
-    succeeded: number;
-  }
-
-  interface StatsResourceCount {
-    mean: number;
-    min: number;
-    opened: number;
-    peak: number;
-    refused: number;
-  }
-
-  interface StatsConnectionTypes {
-    all: StatsResourceCount;
-    plain: StatsResourceCount;
-    tls: StatsResourceCount;
-  }
-
-  interface StatsMessageTraffic {
-    all: StatsMessageTypes;
-    realtime: StatsMessageTypes;
-    rest: StatsMessageTypes;
-    webhook: StatsMessageTypes;
-  }
-
-  interface TokenDetails {
-    capability: string;
-    clientId?: string;
-    expires: number;
-    issued: number;
-    token: string;
-  }
-
-  interface TokenRequest {
-    capability: string;
-    clientId?: string;
-    keyName: string;
-    mac: string;
-    nonce: string;
-    timestamp: number;
->>>>>>> cd35d6be
-    ttl?: number;
-  }
-
   type ChannelParams = { [key: string]: string };
 
-<<<<<<< HEAD
-  type ChannelMode = 'PUBLISH' | 'SUBSCRIBE' | 'PRESENCE' | 'PRESENCE_SUBSCRIBE';
+  type ChannelMode = 'PUBLISH' | 'SUBSCRIBE' | 'PRESENCE' | 'PRESENCE_SUBSCRIBE' | 'ATTACH_RESUME';
   type ChannelModes = Array<ChannelMode>;
 
   /**
@@ -812,19 +643,11 @@
     /**
      * Optional [parameters](https://ably.com/documentation/realtime/channels/channel-parameters/overview) which specify behaviour of the channel.
      */
-=======
-  type ChannelMode = 'PUBLISH' | 'SUBSCRIBE' | 'PRESENCE' | 'PRESENCE_SUBSCRIBE' | 'ATTACH_RESUME';
-  type ChannelModes = Array<ChannelMode>;
-
-  interface ChannelOptions {
-    cipher?: CipherParamOptions | CipherParams;
->>>>>>> cd35d6be
     params?: ChannelParams;
     modes?: ChannelModes;
   }
 
   interface RestHistoryParams {
-<<<<<<< HEAD
     /**
      * Earliest time in milliseconds since the epoch for any messages retrieved.
      */
@@ -840,87 +663,64 @@
     /**
      * Maximum number of messages to retrieve up to 1,000. Defaults to 100.
      */
-=======
+    limit?: number;
+  }
+
+  interface RestPresenceParams {
+    /**
+     * Maximum number of presence members to retrieve.
+     */
+    limit?: number;
+    /**
+     * When provided, will filter array of members returned that match the provided clientId string.
+     */
+    clientId?: string;
+    /**
+     * When provided, will filter array of members returned that match the provided connectionId string.
+     */
+    connectionId?: string;
+  }
+
+  interface RealtimePresenceParams {
+    /**
+     * When true (default) waits for the initial presence synchronization following channel attachment to complete before returning the members present. When false, the current list of members is returned without waiting for a complete synchronization.
+     */
+    waitForSync?: boolean;
+    /**
+     * When provided, will filter array of members returned that match the provided clientId string.
+     */
+    clientId?: string;
+    /**
+     * When provided, will filter array of members returned that match the provided connectionId string.
+     */
+    connectionId?: string;
+  }
+
+  interface RealtimeHistoryParams {
+    /**
+     * Earliest time in milliseconds since the epoch for any messages retrieved.
+     */
     start?: number;
+    /**
+     * Latest time in milliseconds since the epoch for any messages retrieved.
+     */
     end?: number;
-    direction?: string;
->>>>>>> cd35d6be
+    /**
+     * The direction to order messages retrieved. Defaults to backwards.
+     */
+    direction?: 'forwards' | 'backwards';
+    /**
+     * Maximum number of presence members to retrieve.
+     */
     limit?: number;
-  }
-
-  interface RestPresenceParams {
-<<<<<<< HEAD
-    /**
-     * Maximum number of presence members to retrieve.
-     */
-    limit?: number;
-    /**
-     * When provided, will filter array of members returned that match the provided clientId string.
-     */
-    clientId?: string;
-    /**
-     * When provided, will filter array of members returned that match the provided connectionId string.
-     */
-=======
-    limit?: number;
-    clientId?: string;
->>>>>>> cd35d6be
-    connectionId?: string;
-  }
-
-  interface RealtimePresenceParams {
-<<<<<<< HEAD
-    /**
-     * When true (default) waits for the initial presence synchronization following channel attachment to complete before returning the members present. When false, the current list of members is returned without waiting for a complete synchronization.
-     */
-    waitForSync?: boolean;
-    /**
-     * When provided, will filter array of members returned that match the provided clientId string.
-     */
-    clientId?: string;
-    /**
-     * When provided, will filter array of members returned that match the provided connectionId string.
-     */
-=======
-    waitForSync?: boolean;
-    clientId?: string;
->>>>>>> cd35d6be
-    connectionId?: string;
-  }
-
-  interface RealtimeHistoryParams {
-<<<<<<< HEAD
-    /**
-     * Earliest time in milliseconds since the epoch for any messages retrieved.
-     */
-    start?: number;
-    /**
-     * Latest time in milliseconds since the epoch for any messages retrieved.
-     */
-    end?: number;
-    /**
-     * The direction to order messages retrieved. Defaults to backwards.
-     */
-    direction?: 'forwards' | 'backwards';
-    /**
-     * Maximum number of presence members to retrieve.
-     */
-    limit?: number;
     /**
      * When true, ensures message history is up until the point of the channel being attached. See [continuous history](https://ably.com/documentation/realtime/history#continuous-history) for more info. Requires the `direction` to be `backwards` (the default). If the `Channel` is not attached, or if `direction` is set to `forwards`, this option will result in an error.
      */
-=======
-    start?: number;
-    end?: number;
-    direction?: string;
-    limit?: number;
->>>>>>> cd35d6be
     untilAttach?: boolean;
   }
 
   interface LogInfo {
     /**
-<<<<<<< HEAD
      * A number controlling the verbosity of the output. Valid values are: 0 (no logs), 1 (errors only), 2 (errors plus connection and channel state changes), 3 (high-level debug output), and 4 (full debug output).
      */
     level?: number;
@@ -928,21 +728,10 @@
     /**
      * A function to handle each line of log output. If handler is not specified, `console.log` is used.
      */
-=======
-     * A number controlling the verbosity of the output. Valid values are: 0 (no logs), 1 (errors only),
-     * 2 (errors plus connection and channel state changes), 3 (high-level debug output), and 4 (full debug output).
-     **/
-    level?: number;
-
-    /**
-     * A function to handle each line of log output. If handler is not specified, console.log is used.
-     **/
->>>>>>> cd35d6be
     handler?: (msg: string) => void;
   }
 
   interface ChannelStateChange {
-<<<<<<< HEAD
     /**
      * The new current state.
      */
@@ -958,16 +747,10 @@
     /**
      * A boolean indicated whether message continuity on this channel is preserved, see [Nonfatal channel errors](https://ably.com/documentation/realtime/channels#nonfatal-errors) for more info.
      */
-=======
-    current: ChannelState;
-    previous: ChannelState;
-    reason?: ErrorInfo;
->>>>>>> cd35d6be
     resumed: boolean;
   }
 
   interface ConnectionStateChange {
-<<<<<<< HEAD
     /**
      * The new state.
      */
@@ -1013,25 +796,10 @@
     /**
      * Secret value for the device.
      */
-=======
-    current: ConnectionState;
-    previous: ConnectionState;
-    reason?: ErrorInfo;
-    retryIn?: number;
-  }
-
-  interface DeviceDetails {
-    id: string;
-    clientId?: string;
-    platform: 'android' | 'ios' | 'browser';
-    formFactor: 'phone' | 'tablet' | 'desktop' | 'tv' | 'watch' | 'car' | 'embedded' | 'other';
-    metadata?: any;
->>>>>>> cd35d6be
     deviceSecret?: string;
     push: DevicePushDetails;
   }
 
-<<<<<<< HEAD
   /**
    * An object encapsulating the subscription of a device or group of devices sharing a client identifier to a channel in order to receive push notifications.
    */
@@ -1047,59 +815,43 @@
     /**
      * Devices with this client identifier are included in this channel subscription. When present, `deviceId` is never present.
      */
-=======
-  interface PushChannelSubscription {
-    channel: string;
+    clientId?: string;
+  }
+
+  type DevicePushState = 'ACTIVE' | 'FAILING' | 'FAILED';
+
+  interface DevicePushDetails {
+    /**
+     * Push recipient details for this device. See the [REST API push publish documentation](https://ably.com/documentation/rest-api#message-extras-push) for more details.
+     */
+    recipient: any;
+    /**
+     * The current state of the push device.
+     */
+    state?: DevicePushState;
+    /**
+     * When the device’s state is failing or failed, this attribute contains the reason for the most recent failure.
+     */
+    error?: ErrorInfo;
+  }
+
+  interface DeviceRegistrationParams {
+    /**
+     * Filter to restrict to devices associated with the given client identifier
+     */
+    clientId?: string;
+    /**
+     * Filter to restrict to devices associated with the given device identifier.
+     */
     deviceId?: string;
->>>>>>> cd35d6be
-    clientId?: string;
-  }
-
-  type DevicePushState = 'ACTIVE' | 'FAILING' | 'FAILED';
-
-  interface DevicePushDetails {
-<<<<<<< HEAD
-    /**
-     * Push recipient details for this device. See the [REST API push publish documentation](https://ably.com/documentation/rest-api#message-extras-push) for more details.
-     */
-    recipient: any;
-    /**
-     * The current state of the push device.
-     */
-    state?: DevicePushState;
-    /**
-     * When the device’s state is failing or failed, this attribute contains the reason for the most recent failure.
-     */
-=======
-    recipient: any;
-    state?: DevicePushState;
->>>>>>> cd35d6be
-    error?: ErrorInfo;
-  }
-
-  interface DeviceRegistrationParams {
-<<<<<<< HEAD
-    /**
-     * Filter to restrict to devices associated with the given client identifier
-     */
-    clientId?: string;
-    /**
-     * Filter to restrict to devices associated with the given device identifier.
-     */
-    deviceId?: string;
     /**
      * Maximum number of devices per page to retrieve, up to 1,000. Defaults to 100.
      */
-=======
-    clientId?: string;
-    deviceId?: string;
->>>>>>> cd35d6be
     limit?: number;
     state?: DevicePushState;
   }
 
   interface PushChannelSubscriptionParams {
-<<<<<<< HEAD
     /**
      * Filter to restrict to subscriptions associated with the given channel.
      */
@@ -1115,21 +867,13 @@
     /**
      * Maximum number of channel subscriptions per page to retrieve, up to 1,000. Defaults to 100.
      */
-=======
-    channel?: string;
-    clientId?: string;
-    deviceId?: string;
->>>>>>> cd35d6be
     limit?: number;
   }
 
   interface PushChannelsParams {
-<<<<<<< HEAD
     /**
      * Maximum number of channels per page to retrieve, up to 1,000. Defaults to 100.
      */
-=======
->>>>>>> cd35d6be
     limit?: number;
   }
 
@@ -1153,8 +897,7 @@
   // promisified version of the lib, but still allow once to be used in a way
   // that returns a Promise if desired, EventEmitter uses method overloading to
   // present both methods
-<<<<<<< HEAD
-  class EventEmitter<CallbackType, ResultType, EventType, StateType> {
+  class EventEmitter<CallbackType, ResultType, EventType> {
     on(event: EventType | EventType[], callback: CallbackType): void;
     on(callback: CallbackType): void;
     once(event: EventType, callback: CallbackType): void;
@@ -1162,20 +905,11 @@
     once(event?: EventType): Promise<ResultType>;
     off(event: EventType, callback: CallbackType): void;
     off(callback: CallbackType): void;
-=======
-  class EventEmitter<CallbackType, ResultType, EventType> {
-    on(eventOrCallback: EventType | EventType[] | CallbackType, callback?: CallbackType): void;
-    once(event: EventType, callback: CallbackType): void;
-    once(callback: CallbackType): void;
-    once(event?: EventType): Promise<ResultType>;
-    off(eventOrCallback?: EventType | CallbackType, callback?: CallbackType): void;
->>>>>>> cd35d6be
     listeners(eventName?: EventType): CallbackType[] | null;
   }
 
   // Classes
   class RestBase {
-<<<<<<< HEAD
     /**
      * Creates an Ably client instance
      *
@@ -1188,16 +922,12 @@
      * @param key An Ably API Key
      */
     constructor(key: string);
-=======
-    constructor(options: Types.ClientOptions | string);
->>>>>>> cd35d6be
     static Crypto: Types.Crypto;
     static Message: Types.MessageStatic;
     static PresenceMessage: Types.PresenceMessageStatic;
   }
 
   class RestCallbacks extends RestBase {
-<<<<<<< HEAD
     /**
      * A promisified version of the library (use this if you prefer to use Promises or async/await instead of callbacks)
      */
@@ -1215,20 +945,12 @@
      * Makes a REST request to a provided path. This is provided as a convenience for developers who wish to use REST API functionality that is either not documented or is not yet included in the public API, without having to handle authentication, paging, fallback hosts, MsgPack and JSON support, etc. themselves.
      */
     request<T = any>(
-=======
-    static Promise: typeof Types.RestPromise;
-    static Callbacks: typeof Types.RestCallbacks;
-    auth: Types.AuthCallbacks;
-    channels: Types.Channels<Types.ChannelCallbacks>;
-    request: <T = any>(
->>>>>>> cd35d6be
       method: string,
       path: string,
       params?: any,
       body?: any[] | any,
       headers?: any,
       callback?: Types.StandardCallback<Types.HttpPaginatedResponse<T>>
-<<<<<<< HEAD
     ): void;
     /**
      * Queries the [REST `/stats` API](https://ably.com/documentation/rest-api#stats) and retrieves your application’s usage statistics. A PaginatedResult is returned, containing an array of stats for the first page of results. PaginatedResult objects are iterable providing a means to page through historical statistics. [See an example set of raw stats returned via the REST API](https://ably.com/documentation/general/statistics).
@@ -1245,19 +967,10 @@
     /**
      * A reference to the `Push` object.
      */
-=======
-    ) => void;
-    stats: (
-      paramsOrCallback?: Types.paginatedResultCallback<Types.Stats> | any,
-      callback?: Types.paginatedResultCallback<Types.Stats>
-    ) => void;
-    time: (callback?: Types.timeCallback) => void;
->>>>>>> cd35d6be
     push: Types.PushCallbacks;
   }
 
   class RestPromise extends RestBase {
-<<<<<<< HEAD
     /**
      * A promisified version of the library (use this if you prefer to use Promises or async/await instead of callbacks)
      */
@@ -1274,12 +987,6 @@
     /**
      * Makes a REST request to a provided path. This is provided as a convenience for developers who wish to use REST API functionality that is either not documented or is not yet included in the public API, without having to handle authentication, paging, fallback hosts, MsgPack and JSON support, etc. themselves.
      */
-=======
-    static Promise: typeof Types.RestPromise;
-    static Callbacks: typeof Types.RestCallbacks;
-    auth: Types.AuthPromise;
-    channels: Types.Channels<Types.ChannelPromise>;
->>>>>>> cd35d6be
     request: <T = any>(
       method: string,
       path: string,
@@ -1287,7 +994,6 @@
       body?: any[] | any,
       headers?: any
     ) => Promise<Types.HttpPaginatedResponse<T>>;
-<<<<<<< HEAD
     /**
      * This method queries the [REST `/stats` API](https://ably.com/documentation/rest-api#stats) and retrieves your application’s usage statistics. A PaginatedResult is returned, containing an array of stats for the first page of results. PaginatedResult objects are iterable providing a means to page through historical statistics. [See an example set of raw stats returned via the REST API](https://ably.com/documentation/general/statistics).
      */
@@ -1299,10 +1005,6 @@
     /**
      * A reference to the `Push` object.
      */
-=======
-    stats: (params?: any) => Promise<Types.PaginatedResult<Types.Stats>>;
-    time: () => Promise<number>;
->>>>>>> cd35d6be
     push: Types.PushPromise;
   }
 
@@ -1315,7 +1017,6 @@
   }
 
   class RealtimeCallbacks extends RealtimeBase {
-<<<<<<< HEAD
     /**
      * A reference to the Auth authentication object.
      */
@@ -1331,11 +1032,6 @@
     /**
      * Makes a REST request to a provided path. This is provided as a convenience for developers who wish to use REST API functionality that is either not documented or is not yet included in the public API, without having to handle authentication, paging, fallback hosts, MsgPack and JSON support, etc. themselves.
      */
-=======
-    auth: Types.AuthCallbacks;
-    channels: Types.Channels<Types.RealtimeChannelCallbacks>;
-    connection: Types.ConnectionCallbacks;
->>>>>>> cd35d6be
     request: <T = any>(
       method: string,
       path: string,
@@ -1344,7 +1040,6 @@
       headers?: any,
       callback?: Types.StandardCallback<Types.HttpPaginatedResponse<T>>
     ) => void;
-<<<<<<< HEAD
     /**
      * This method queries the [REST `/stats` API](https://ably.com/documentation/rest-api#stats) and retrieves your application’s usage statistics. A PaginatedResult is returned, containing an array of stats for the first page of results. PaginatedResult objects are iterable providing a means to page through historical statistics. [See an example set of raw stats returned via the REST API](https://ably.com/documentation/general/statistics).
      */
@@ -1360,18 +1055,10 @@
     /**
      * A reference to the `Push` object.
      */
-=======
-    stats: (
-      paramsOrCallback?: Types.paginatedResultCallback<Types.Stats> | any,
-      callback?: Types.paginatedResultCallback<Types.Stats>
-    ) => void;
-    time: (callback?: Types.timeCallback) => void;
->>>>>>> cd35d6be
     push: Types.PushCallbacks;
   }
 
   class RealtimePromise extends RealtimeBase {
-<<<<<<< HEAD
     /**
      * A reference to the Auth authentication object.
      */
@@ -1387,11 +1074,6 @@
     /**
      * Makes a REST request to a provided path. This is provided as a convenience for developers who wish to use REST API functionality that is either not documented or is not yet included in the public API, without having to handle authentication, paging, fallback hosts, MsgPack and JSON support, etc. themselves.
      */
-=======
-    auth: Types.AuthPromise;
-    channels: Types.Channels<Types.RealtimeChannelPromise>;
-    connection: Types.ConnectionPromise;
->>>>>>> cd35d6be
     request: <T = any>(
       method: string,
       path: string,
@@ -1399,7 +1081,6 @@
       body?: any[] | any,
       headers?: any
     ) => Promise<Types.HttpPaginatedResponse<T>>;
-<<<<<<< HEAD
     /**
      * This method queries the [REST `/stats` API](https://ably.com/documentation/rest-api#stats) and retrieves your application’s usage statistics. A PaginatedResult is returned, containing an array of stats for the first page of results. PaginatedResult objects are iterable providing a means to page through historical statistics. [See an example set of raw stats returned via the REST API](https://ably.com/documentation/general/statistics).
      */
@@ -1411,25 +1092,17 @@
     /**
      * A reference to the `Push` object.
      */
-=======
-    stats: (params?: any) => Promise<Types.PaginatedResult<Types.Stats>>;
-    time: () => Promise<number>;
->>>>>>> cd35d6be
     push: Types.PushPromise;
   }
 
   class AuthBase {
-<<<<<<< HEAD
     /**
      * The client ID string, if any, configured for this client connection. See [identified clients](https://ably.com/documentation/realtime/authentication#identified-clients) for more information on trusted client identifiers.
      */
-=======
->>>>>>> cd35d6be
     clientId: string;
   }
 
   class AuthCallbacks extends AuthBase {
-<<<<<<< HEAD
     /**
      * Instructs the library to get a new token immediately. When using the realtime client, it will upgrade the current realtime connection to use the new token, or if not connected, will initiate a connection to Ably once the new token has been obtained. Also stores any `tokenParams` and `authOptions` passed in as the new defaults, to be used for all subsequent implicit or explicit token requests.
      *
@@ -1553,50 +1226,10 @@
      * Gets a paginated set of historical presence message events for this channel. If the channel is configured to persist messages to disk, then the presence message event history will typically be available for 24 – 72 hours. If not, presence message events are only retained in memory by the Ably service for two minutes.
      */
     history(params?: RestHistoryParams): Promise<PaginatedResult<PresenceMessage>>;
-=======
-    authorize: (
-      tokenParams?: TokenParams | tokenDetailsCallback,
-      authOptions?: AuthOptions | tokenDetailsCallback,
-      callback?: tokenDetailsCallback
-    ) => void;
-    createTokenRequest: (
-      tokenParams?: TokenParams | tokenRequestCallback,
-      authOptions?: AuthOptions | tokenRequestCallback,
-      callback?: tokenRequestCallback
-    ) => void;
-    requestToken: (
-      TokenParams?: TokenParams | tokenDetailsCallback,
-      authOptions?: AuthOptions | tokenDetailsCallback,
-      callback?: tokenDetailsCallback
-    ) => void;
-  }
-
-  class AuthPromise extends AuthBase {
-    authorize: (tokenParams?: TokenParams, authOptions?: AuthOptions) => Promise<TokenDetails>;
-    createTokenRequest: (tokenParams?: TokenParams, authOptions?: AuthOptions) => Promise<TokenRequest>;
-    requestToken: (TokenParams?: TokenParams, authOptions?: AuthOptions) => Promise<TokenDetails>;
-  }
-
-  class PresenceCallbacks {
-    get: (
-      paramsOrCallback?: RestPresenceParams | paginatedResultCallback<PresenceMessage>,
-      callback?: paginatedResultCallback<PresenceMessage>
-    ) => void;
-    history: (
-      paramsOrCallback: RestHistoryParams | paginatedResultCallback<PresenceMessage>,
-      callback?: paginatedResultCallback<PresenceMessage>
-    ) => void;
-  }
-
-  class PresencePromise {
-    get: (params?: RestPresenceParams) => Promise<PaginatedResult<PresenceMessage>>;
-    history: (params?: RestHistoryParams) => Promise<PaginatedResult<PresenceMessage>>;
->>>>>>> cd35d6be
   }
 
   class RealtimePresenceBase {
     syncComplete: boolean;
-<<<<<<< HEAD
     /**
      * Unsubscribe the given listener from presence message events on this channel for the given PresenceAction. This removes an earlier event-specific subscription.
      */
@@ -1748,57 +1381,10 @@
     /**
      * The name String unique to this channel.
      */
-=======
-    unsubscribe: (
-      presenceOrListener?: PresenceAction | Array<PresenceAction> | messageCallback<PresenceMessage>,
-      listener?: messageCallback<PresenceMessage>
-    ) => void;
-  }
-
-  class RealtimePresenceCallbacks extends RealtimePresenceBase {
-    get: (
-      paramsOrCallback?: realtimePresenceGetCallback | RealtimePresenceParams,
-      callback?: realtimePresenceGetCallback
-    ) => void;
-    history: (
-      paramsOrCallback?: RealtimeHistoryParams | paginatedResultCallback<PresenceMessage>,
-      callback?: paginatedResultCallback<PresenceMessage>
-    ) => void;
-    subscribe: (
-      presenceOrListener: PresenceAction | messageCallback<PresenceMessage> | Array<PresenceAction>,
-      listener?: messageCallback<PresenceMessage>,
-      callbackWhenAttached?: errorCallback
-    ) => void;
-    enter: (data?: errorCallback | any, callback?: errorCallback) => void;
-    update: (data?: errorCallback | any, callback?: errorCallback) => void;
-    leave: (data?: errorCallback | any, callback?: errorCallback) => void;
-    enterClient: (clientId: string, data?: errorCallback | any, callback?: errorCallback) => void;
-    updateClient: (clientId: string, data?: errorCallback | any, callback?: errorCallback) => void;
-    leaveClient: (clientId: string, data?: errorCallback | any, callback?: errorCallback) => void;
-  }
-
-  class RealtimePresencePromise extends RealtimePresenceBase {
-    get: (params?: RealtimePresenceParams) => Promise<PresenceMessage[]>;
-    history: (params?: RealtimeHistoryParams) => Promise<PaginatedResult<PresenceMessage>>;
-    subscribe: (
-      action?: PresenceAction | messageCallback<PresenceMessage> | Array<PresenceAction>,
-      listener?: messageCallback<PresenceMessage>
-    ) => Promise<void>;
-    enter: (data?: any) => Promise<void>;
-    update: (data?: any) => Promise<void>;
-    leave: (data?: any) => Promise<void>;
-    enterClient: (clientId: string, data?: any) => Promise<void>;
-    updateClient: (clientId: string, data?: any) => Promise<void>;
-    leaveClient: (clientId: string, data?: any) => Promise<void>;
-  }
-
-  class ChannelBase {
->>>>>>> cd35d6be
     name: string;
   }
 
   class ChannelCallbacks extends ChannelBase {
-<<<<<<< HEAD
     /**
      * Provides access to the REST Presence object for this channel which can be used to get members present on the channel, or retrieve presence event history.
      */
@@ -1822,57 +1408,36 @@
     /**
      * Publish a single message on this channel based on a given event name and payload. A callback may optionally be passed in to this call to be notified of success or failure of the operation.
      */
-    publish(name: string, messages: any, options?: PublishOptions, callback?: errorCallback): void;
-  }
-
-  class ChannelPromise extends ChannelBase {
-    /**
-     * Provides access to the REST Presence object for this channel which can be used to get members present on the channel, or retrieve presence event history.
-     */
-    presence: PresencePromise;
-    /**
-     * Gets a paginated set of historical messages for this channel. If the channel is configured to persist messages to disk, then message history will typically be available for 24 – 72 hours. If not, messages are only retained in memory by the Ably service for two minutes.
-     */
-    history(params?: RestHistoryParams): Promise<PaginatedResult<Message>>;
-    /**
-     * Publish several messages on this channel.
-     */
-    publish(messages: any, options?: PublishOptions): Promise<void>;
-    /**
-     * Publish a single message on this channel based on a given event name and payload.
-     */
-    publish(name: string, messages: any, options?: PublishOptions): Promise<void>;
-  }
-
-  class RealtimeChannelBase extends EventEmitter<channelEventCallback, ChannelStateChange, ChannelEvent, ChannelState> {
-=======
-    presence: PresenceCallbacks;
-    history: (
-      paramsOrCallback?: RestHistoryParams | paginatedResultCallback<Message>,
-      callback?: paginatedResultCallback<Message>
-    ) => void;
-    publish(messages: any, callback?: errorCallback): void;
-    publish(name: string, messages: any, callback?: errorCallback): void;
     publish(name: string, messages: any, options?: PublishOptions, callback?: errorCallback): void;
     status(callback: StandardCallback<ChannelDetails>): void;
   }
 
   class ChannelPromise extends ChannelBase {
+    /**
+     * Provides access to the REST Presence object for this channel which can be used to get members present on the channel, or retrieve presence event history.
+     */
     presence: PresencePromise;
-    history: (params?: RestHistoryParams) => Promise<PaginatedResult<Message>>;
+    /**
+     * Gets a paginated set of historical messages for this channel. If the channel is configured to persist messages to disk, then message history will typically be available for 24 – 72 hours. If not, messages are only retained in memory by the Ably service for two minutes.
+     */
+    history(params?: RestHistoryParams): Promise<PaginatedResult<Message>>;
+    /**
+     * Publish several messages on this channel.
+     */
     publish(messages: any, options?: PublishOptions): Promise<void>;
+    /**
+     * Publish a single message on this channel based on a given event name and payload.
+     */
     publish(name: string, messages: any, options?: PublishOptions): Promise<void>;
     status(): Promise<ChannelDetails>;
   }
 
   class RealtimeChannelBase extends EventEmitter<channelEventCallback, ChannelStateChange, ChannelEvent> {
->>>>>>> cd35d6be
     readonly name: string;
     errorReason: ErrorInfo;
     readonly state: ChannelState;
     params: ChannelParams;
     modes: ChannelModes;
-<<<<<<< HEAD
     /**
      * Unsubscribe the given listener for the specified event name. This removes an earlier event-specific subscription.
      */
@@ -1881,12 +1446,6 @@
      * Unsubscribe the given listener (for any/all event names). This removes an earlier subscription.
      */
     unsubscribe(listener?: messageCallback<Message>): void;
-=======
-    unsubscribe: (
-      eventOrListener?: string | Array<string> | messageCallback<Message>,
-      listener?: messageCallback<Message>
-    ) => void;
->>>>>>> cd35d6be
   }
 
   type PublishOptions = {
@@ -1894,7 +1453,6 @@
   };
 
   class RealtimeChannelCallbacks extends RealtimeChannelBase {
-<<<<<<< HEAD
     /**
      * Provides access to the Presence object for this channel which can be used to access members present on the channel, or participate in presence.
      */
@@ -2043,63 +1601,10 @@
     /**
      * Timestamp when the message was received by the Ably, as milliseconds since the epoch
      */
-=======
-    presence: RealtimePresenceCallbacks;
-    attach: (callback?: errorCallback) => void;
-    detach: (callback?: errorCallback) => void;
-    history: (
-      paramsOrCallback?: RealtimeHistoryParams | paginatedResultCallback<Message>,
-      callback?: paginatedResultCallback<Message>
-    ) => void;
-    setOptions: (options: ChannelOptions, callback?: errorCallback) => void;
-    subscribe: (
-      eventOrCallback: messageCallback<Message> | string | Array<string>,
-      listener?: messageCallback<Message>,
-      callbackWhenAttached?: errorCallback
-    ) => void;
-    publish(messages: any, callback?: errorCallback): void;
-    publish(name: string, messages: any, callback?: errorCallback): void;
-    publish(name: string, messages: any, options?: PublishOptions, callback?: errorCallback): void;
-    whenState: (targetState: ChannelState, callback: channelEventCallback) => void;
-  }
-
-  class RealtimeChannelPromise extends RealtimeChannelBase {
-    presence: RealtimePresencePromise;
-    attach: () => Promise<void>;
-    detach: () => Promise<void>;
-    history: (params?: RealtimeHistoryParams) => Promise<PaginatedResult<Message>>;
-    setOptions: (options: ChannelOptions) => Promise<void>;
-    subscribe: (
-      eventOrCallback: messageCallback<Message> | string | Array<string>,
-      listener?: messageCallback<Message>
-    ) => Promise<void>;
-    publish(messages: any, options?: PublishOptions): Promise<void>;
-    publish(name: string, messages: any, options?: PublishOptions): Promise<void>;
-    whenState: (targetState: ChannelState) => Promise<ChannelStateChange>;
-  }
-
-  class Channels<T> {
-    get: (name: string, channelOptions?: ChannelOptions) => T;
-    release: (name: string) => void;
-  }
-
-  class Message {
-    constructor();
-    static fromEncoded: fromEncoded<Message>;
-    static fromEncodedArray: fromEncodedArray<Message>;
-    clientId: string;
-    connectionId: string;
-    data: any;
-    encoding: string;
-    extras: any;
-    id: string;
-    name: string;
->>>>>>> cd35d6be
     timestamp: number;
   }
 
   interface MessageStatic {
-<<<<<<< HEAD
     /**
      * A static factory method to create a Message from a deserialized Message-like object encoded using Ably’s wire protocol.
      */
@@ -2107,15 +1612,11 @@
     /**
      * A static factory method to create an array of Messages from an array of deserialized Message-like object encoded using Ably’s wire protocol.
      */
-=======
-    fromEncoded: fromEncoded<Message>;
->>>>>>> cd35d6be
     fromEncodedArray: fromEncodedArray<Message>;
   }
 
   class PresenceMessage {
     constructor();
-<<<<<<< HEAD
     /**
      * A static factory method to create a PresenceMessage from a deserialized PresenceMessage-like object encoded using Ably’s wire protocol.
      */
@@ -2151,21 +1652,10 @@
     /**
      * Timestamp when the presence update was received by Ably, as milliseconds since the epoch.
      */
-=======
-    static fromEncoded: fromEncoded<PresenceMessage>;
-    static fromEncodedArray: fromEncodedArray<PresenceMessage>;
-    action: PresenceAction;
-    clientId: string;
-    connectionId: string;
-    data: any;
-    encoding: string;
-    id: string;
->>>>>>> cd35d6be
     timestamp: number;
   }
 
   interface PresenceMessageStatic {
-<<<<<<< HEAD
     /**
      * A static factory method to create a PresenceMessage from a deserialized PresenceMessage-like object encoded using Ably’s wire protocol.
      */
@@ -2173,9 +1663,6 @@
     /**
      * A static factory method to create an array of PresenceMessages from an array of deserialized PresenceMessage-like object encoded using Ably’s wire protocol.
      */
-=======
-    fromEncoded: fromEncoded<PresenceMessage>;
->>>>>>> cd35d6be
     fromEncodedArray: fromEncodedArray<PresenceMessage>;
   }
 
@@ -2184,7 +1671,6 @@
   // user should not be interacting with it - output of getDefaultParams should be used opaquely
 
   type CipherParamOptions = {
-<<<<<<< HEAD
     /**
      * A binary (ArrayBuffer or WordArray) or base64-encoded String containing the secret key used for encryption and decryption.
      */
@@ -2200,16 +1686,10 @@
     /**
      * The cipher mode.
      */
-=======
-    key: CipherKeyParam;
-    algorithm?: 'aes';
-    keyLength?: number;
->>>>>>> cd35d6be
     mode?: 'cbc';
   };
 
   interface Crypto {
-<<<<<<< HEAD
     /**
      * This call obtains a CipherParams object using the values passed in (which must be a subset of CipherParams fields that at a minimum includes a key), filling in any unspecified fields with default values, and checks that the result is a valid and self-consistent.
      *
@@ -2222,12 +1702,7 @@
     getDefaultParams(params: CipherParamOptions, callback: Types.StandardCallback<CipherParams>): void;
   }
 
-  class ConnectionBase extends EventEmitter<
-    connectionEventCallback,
-    ConnectionStateChange,
-    ConnectionEvent,
-    ConnectionState
-  > {
+  class ConnectionBase extends EventEmitter<connectionEventCallback, ConnectionStateChange, ConnectionEvent> {
     /**
      * When a connection failure occurs this property contains the ErrorInfo.
      */
@@ -2235,13 +1710,13 @@
     /**
      * A unique public identifier String for this connection, used to identify this member in presence events and messages.
      */
-    id: string;
+    id?: string;
     /**
      * A unique private connection key String used to recover or resume a connection, assigned by Ably. When recovering a connection explicitly, the recoveryKey is used in the recover client options as it contains both the key and the last message serial.
      *
      * This private connection key can also be used by other REST clients to publish on behalf of this client. See the [publishing over REST on behalf of a realtime client documentation](https://ably.com/documentation/rest/channels#publish-on-behalf) for more info.
      */
-    key: string;
+    key?: string;
     /**
      * The recovery key String can be used by another client to recover this connection’s state in the recover client options property. See [connection state recover options](https://ably.com/documentation/realtime/connection#connection-state-recover-options) for more information.
      */
@@ -2372,62 +1847,6 @@
     /**
      * The response’s headers.
      */
-=======
-    generateRandomKey: (callback: Types.StandardCallback<CipherKey>) => void;
-    getDefaultParams: (params: CipherParamOptions, callback: Types.StandardCallback<CipherParams>) => void;
-  }
-
-  class ConnectionBase extends EventEmitter<connectionEventCallback, ConnectionStateChange, ConnectionEvent> {
-    errorReason: ErrorInfo;
-    id?: string;
-    key?: string;
-    recoveryKey: string;
-    serial: number;
-    readonly state: ConnectionState;
-    close: () => void;
-    connect: () => void;
-  }
-
-  class ConnectionCallbacks extends ConnectionBase {
-    ping: (callback?: Types.StandardCallback<number>) => void;
-    whenState: (targetState: ConnectionState, callback: connectionEventCallback) => void;
-  }
-
-  class ConnectionPromise extends ConnectionBase {
-    ping: () => Promise<number>;
-    whenState: (targetState: ConnectionState) => Promise<ConnectionStateChange>;
-  }
-
-  class Stats {
-    all: StatsMessageTypes;
-    apiRequests: StatsRequestCount;
-    channels: StatsResourceCount;
-    connections: StatsConnectionTypes;
-    inbound: StatsMessageTraffic;
-    intervalId: string;
-    outbound: StatsMessageTraffic;
-    persisted: StatsMessageTypes;
-    tokenRequests: StatsRequestCount;
-  }
-
-  class PaginatedResult<T> {
-    items: T[];
-    first(results: paginatedResultCallback<T>): void;
-    first(): Promise<PaginatedResult<T>>;
-    next(results: paginatedResultCallback<T>): void;
-    next(): Promise<PaginatedResult<T>>;
-    current(results: paginatedResultCallback<T>): void;
-    current(): Promise<PaginatedResult<T>>;
-    hasNext: () => boolean;
-    isLast: () => boolean;
-  }
-
-  class HttpPaginatedResponse<T = any> extends PaginatedResult<T> {
-    statusCode: number;
-    success: boolean;
-    errorCode: number;
-    errorMessage: string;
->>>>>>> cd35d6be
     headers: any;
   }
 
@@ -2440,7 +1859,6 @@
   }
 
   class PushAdminCallbacks {
-<<<<<<< HEAD
     /**
      * The returned DeviceRegistrations object provides functionality for registering, updating, listing and de-registering push devices.
      */
@@ -2560,49 +1978,6 @@
      * Delete all push channel subscriptions matching the params filter. Requires push-admin permission.
      */
     removeWhere(params: PushChannelSubscriptionParams): Promise<void>;
-=======
-    deviceRegistrations: PushDeviceRegistrationsCallbacks;
-    channelSubscriptions: PushChannelSubscriptionsCallbacks;
-    publish: (recipient: any, payload: any, callback?: errorCallback) => void;
-  }
-
-  class PushAdminPromise {
-    deviceRegistrations: PushDeviceRegistrationsPromise;
-    channelSubscriptions: PushChannelSubscriptionsPromise;
-    publish: (recipient: any, payload: any) => Promise<void>;
-  }
-
-  class PushDeviceRegistrationsCallbacks {
-    save: (deviceDetails: DeviceDetails, callback?: Types.StandardCallback<DeviceDetails>) => void;
-    get: (deviceIdOrDetails: DeviceDetails | string, callback: Types.StandardCallback<DeviceDetails>) => void;
-    list: (params: DeviceRegistrationParams, callback: paginatedResultCallback<DeviceDetails>) => void;
-    remove: (deviceIdOrDetails: DeviceDetails | string, callback?: errorCallback) => void;
-    removeWhere: (params: DeviceRegistrationParams, callback?: errorCallback) => void;
-  }
-
-  class PushDeviceRegistrationsPromise {
-    save: (deviceDetails: DeviceDetails) => Promise<DeviceDetails>;
-    get: (deviceIdOrDetails: DeviceDetails | string) => Promise<DeviceDetails>;
-    list: (params: DeviceRegistrationParams) => Promise<PaginatedResult<DeviceDetails>>;
-    remove: (deviceIdOrDetails: DeviceDetails | string) => Promise<void>;
-    removeWhere: (params: DeviceRegistrationParams) => Promise<void>;
-  }
-
-  class PushChannelSubscriptionsCallbacks {
-    save: (subscription: PushChannelSubscription, callback?: Types.StandardCallback<PushChannelSubscription>) => void;
-    list: (params: PushChannelSubscriptionParams, callback: paginatedResultCallback<PushChannelSubscription>) => void;
-    listChannels: (params: PushChannelsParams, callback: paginatedResultCallback<string>) => void;
-    remove: (subscription: PushChannelSubscription, callback?: errorCallback) => void;
-    removeWhere: (params: PushChannelSubscriptionParams, callback?: errorCallback) => void;
-  }
-
-  class PushChannelSubscriptionsPromise {
-    save: (subscription: PushChannelSubscription) => Promise<PushChannelSubscription>;
-    list: (params: PushChannelSubscriptionParams) => Promise<PaginatedResult<PushChannelSubscription>>;
-    listChannels: (params: PushChannelsParams) => Promise<PaginatedResult<string>>;
-    remove: (subscription: PushChannelSubscription) => Promise<void>;
-    removeWhere: (params: PushChannelSubscriptionParams) => Promise<void>;
->>>>>>> cd35d6be
   }
 }
 
