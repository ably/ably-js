// Type definitions for Ably Realtime and Rest client library 1.2
// Project: https://www.ably.com/
// Definitions by: Ably <https://github.com/ably/>
// Definitions: https://github.com/DefinitelyTyped/DefinitelyTyped

/**
 * Not yet documented.
 */
declare namespace Types {
  /**
   * Not yet documented.
   */
  namespace ChannelState {
    /**
     * Not yet documented.
     */
    type INITIALIZED = 'initialized';
    /**
     * Not yet documented.
     */
    type ATTACHING = 'attaching';
    /**
     * Not yet documented.
     */
    type ATTACHED = 'attached';
    /**
     * Not yet documented.
     */
    type DETACHING = 'detaching';
    /**
     * Not yet documented.
     */
    type DETACHED = 'detached';
    /**
     * Not yet documented.
     */
    type SUSPENDED = 'suspended';
    /**
     * Not yet documented.
     */
    type FAILED = 'failed';
  }
  /**
   * Not yet documented.
   */
  type ChannelState =
    | ChannelState.FAILED
    | ChannelState.INITIALIZED
    | ChannelState.SUSPENDED
    | ChannelState.ATTACHED
    | ChannelState.ATTACHING
    | ChannelState.DETACHED
    | ChannelState.DETACHING;

  /**
   * Not yet documented.
   */
  namespace ChannelEvent {
    /**
     * Not yet documented.
     */
    type INITIALIZED = 'initialized';
    /**
     * Not yet documented.
     */
    type ATTACHING = 'attaching';
    /**
     * Not yet documented.
     */
    type ATTACHED = 'attached';
    /**
     * Not yet documented.
     */
    type DETACHING = 'detaching';
    /**
     * Not yet documented.
     */
    type DETACHED = 'detached';
    /**
     * Not yet documented.
     */
    type SUSPENDED = 'suspended';
    /**
     * Not yet documented.
     */
    type FAILED = 'failed';
    /**
     * Not yet documented.
     */
    type UPDATE = 'update';
  }
  /**
   * Not yet documented.
   */
  type ChannelEvent =
    | ChannelEvent.FAILED
    | ChannelEvent.INITIALIZED
    | ChannelEvent.SUSPENDED
    | ChannelEvent.ATTACHED
    | ChannelEvent.ATTACHING
    | ChannelEvent.DETACHED
    | ChannelEvent.DETACHING
    | ChannelEvent.UPDATE;

  /**
   * Not yet documented.
   */
  namespace ConnectionState {
    /**
     * Not yet documented.
     */
    type INITIALIZED = 'initialized';
    /**
     * Not yet documented.
     */
    type CONNECTING = 'connecting';
    /**
     * Not yet documented.
     */
    type CONNECTED = 'connected';
    /**
     * Not yet documented.
     */
    type DISCONNECTED = 'disconnected';
    /**
     * Not yet documented.
     */
    type SUSPENDED = 'suspended';
    /**
     * Not yet documented.
     */
    type CLOSING = 'closing';
    /**
     * Not yet documented.
     */
    type CLOSED = 'closed';
    /**
     * Not yet documented.
     */
    type FAILED = 'failed';
  }
  /**
   * Not yet documented.
   */
  type ConnectionState =
    | ConnectionState.INITIALIZED
    | ConnectionState.CONNECTED
    | ConnectionState.CONNECTING
    | ConnectionState.DISCONNECTED
    | ConnectionState.SUSPENDED
    | ConnectionState.CLOSED
    | ConnectionState.CLOSING
    | ConnectionState.FAILED;

  /**
   * Not yet documented.
   */
  namespace ConnectionEvent {
    /**
     * Not yet documented.
     */
    type INITIALIZED = 'initialized';
    /**
     * Not yet documented.
     */
    type CONNECTING = 'connecting';
    /**
     * Not yet documented.
     */
    type CONNECTED = 'connected';
    /**
     * Not yet documented.
     */
    type DISCONNECTED = 'disconnected';
    /**
     * Not yet documented.
     */
    type SUSPENDED = 'suspended';
    /**
     * Not yet documented.
     */
    type CLOSING = 'closing';
    /**
     * Not yet documented.
     */
    type CLOSED = 'closed';
    /**
     * Not yet documented.
     */
    type FAILED = 'failed';
    /**
     * Not yet documented.
     */
    type UPDATE = 'update';
  }
  /**
   * Not yet documented.
   */
  type ConnectionEvent =
    | ConnectionEvent.INITIALIZED
    | ConnectionEvent.CONNECTED
    | ConnectionEvent.CONNECTING
    | ConnectionEvent.DISCONNECTED
    | ConnectionEvent.SUSPENDED
    | ConnectionEvent.CLOSED
    | ConnectionEvent.CLOSING
    | ConnectionEvent.FAILED
    | ConnectionEvent.UPDATE;

  /**
   * Not yet documented.
   */
  namespace PresenceAction {
    /**
     * Not yet documented.
     */
    type ABSENT = 'absent';
    /**
     * Not yet documented.
     */
    type PRESENT = 'present';
    /**
     * Not yet documented.
     */
    type ENTER = 'enter';
    /**
     * Not yet documented.
     */
    type LEAVE = 'leave';
    /**
     * Not yet documented.
     */
    type UPDATE = 'update';
  }
  /**
   * Not yet documented.
   */
  type PresenceAction =
    | PresenceAction.ABSENT
    | PresenceAction.PRESENT
    | PresenceAction.ENTER
    | PresenceAction.LEAVE
    | PresenceAction.UPDATE;

  /**
   * Not yet documented.
   */
  namespace StatsIntervalGranularity {
    /**
     * Not yet documented.
     */
    type MINUTE = 'minute';
    /**
     * Not yet documented.
     */
    type HOUR = 'hour';
    /**
     * Not yet documented.
     */
    type DAY = 'day';
    /**
     * Not yet documented.
     */
    type MONTH = 'month';
  }
  /**
   * Not yet documented.
   */
  type StatsIntervalGranularity =
    | StatsIntervalGranularity.MINUTE
    | StatsIntervalGranularity.HOUR
    | StatsIntervalGranularity.DAY
    | StatsIntervalGranularity.MONTH;

  /**
   * Not yet documented.
   */
  namespace HTTPMethods {
    /**
     * Not yet documented.
     */
    type POST = 'POST';
    /**
     * Not yet documented.
     */
    type GET = 'GET';
  }
  /**
   * Not yet documented.
   */
  type HTTPMethods = HTTPMethods.GET | HTTPMethods.POST;

  /**
   * Not yet documented.
   */
  type Transport = 'web_socket' | 'xhr_streaming' | 'xhr_polling' | 'jsonp' | 'comet';

  /**
   * Not yet documented.
   */
  interface ChannelDetails {
    /**
     * Not yet documented.
     */
    channelId: string;
    /**
     * Not yet documented.
     */
    status: ChannelStatus;
  }

  /**
   * Not yet documented.
   */
  interface ChannelStatus {
    /**
     * Not yet documented.
     */
    isActive: boolean;
    /**
     * Not yet documented.
     */
    occupancy: ChannelOccupancy;
  }

  /**
   * Not yet documented.
   */
  interface ChannelOccupancy {
    /**
     * Not yet documented.
     */
    metrics: ChannelMetrics;
  }

  /**
   * Not yet documented.
   */
  interface ChannelMetrics {
    /**
     * Not yet documented.
     */
    connections: number;
    /**
     * Not yet documented.
     */
    presenceConnections: number;
    /**
     * Not yet documented.
     */
    presenceMembers: number;
    /**
     * Not yet documented.
     */
    presenceSubscribers: number;
    /**
     * Not yet documented.
     */
    publishers: number;
    /**
     * Not yet documented.
     */
    subscribers: number;
  }

  /**
   * Configuration options for the creation of a new client.
   */
  interface ClientOptions extends AuthOptions {
    /**
     * When true as soon as the client is instantiated it will connect to Ably. You can optionally set this to false and explicitly connect to Ably when require using the `connect` method. Defaults to `true`.
     */
    autoConnect?: boolean;

    /**
     * When a `TokenParams` object is provided, it will override the client library defaults when issuing new Ably Tokens or Ably TokenRequests.
     */
    defaultTokenParams?: TokenParams;

    /**
     * If false, prevents messages originating from this connection being echoed back on the same connection. Defaults to `true`.
     */
    echoMessages?: boolean;

    /**
     * Allows a [custom environment](https://faqs.ably.com/steps-to-set-up-custom-environments-dedicated-clusters-and-regional-restrictions-for-your-account), region or cluster to be used with the Ably service. Please [contact us](https://ably.com/contact) if you require a custom environment. Note that once a custom environment is specified, the [fallback host functionality](https://faqs.ably.com/routing-around-network-and-dns-issues) is disabled by default.
     */
    environment?: string;

    /**
     * Parameters to control the log output of the library.
     */
    log?: LogInfo;

    /**
     * For development environments only; allows a non-default Ably port to be specified.
     */
    port?: number;

    /**
     * If false, this disables the default behavior whereby the library queues messages on a connection in the disconnected or connecting states. The default behavior allows applications to submit messages immediately upon instancing the library without having to wait for the connection to be established. Applications may use this option to disable queueing if they wish to have application-level control over the queueing under those conditions.
     */
    queueMessages?: boolean;

    /**
     * For development environments only; allows a non-default Ably host to be specified.
     */
    restHost?: string;

    /**
     * For development environments only; allows a non-default Ably host to be specified for realtime connections.
     */
    realtimeHost?: string;

    /**
     * An array of fallback hosts to be used in the case of an error necessitating the use of an alternative host.
     *
     * When a custom environment is specified, the [fallback host functionality](https://faqs.ably.com/routing-around-network-and-dns-issues) is disabled. If your customer success manager has provided you with a set of custom fallback hosts, please specify them here.
     */
    fallbackHosts?: string[];

    /**
     * If true, the library will use default fallbackHosts even when overriding environment or restHost/realtimeHost.
     */
    fallbackHostsUseDefault?: boolean;

    /**
     * Set of configurable options to set on the HTTP(S) agent used for REST requests.
     *
     * See the [NodeJS docs](https://nodejs.org/api/http.html#new-agentoptions) for descriptions of these options.
     */
    restAgentOptions?: {
      /**
       * Not yet documented.
       */
      maxSockets?: number;
      /**
       * Not yet documented.
       */
      keepAlive?: boolean;
    };

    /**
     * This option allows a connection to inherit the state of a previous connection that may have existed under a different instance of the Realtime library. This might typically be used by clients of the browser library to ensure connection state can be preserved when the user refreshes the page. A recovery key string can be explicitly provided, or alternatively if a callback function is provided, the client library will automatically persist the recovery key between page reloads and call the callback when the connection is recoverable. The callback is then responsible for confirming whether the connection should be recovered or not. See [connection state recovery](https://ably.com/documentation/realtime/connection/#connection-state-recovery) for further information.
     */
    recover?: string | recoverConnectionCallback;

    /**
     * Use a non-secure connection. By default, a TLS connection is used to connect to Ably
     */
    tls?: boolean;

    /**
     * For development environments only; allows a non-default Ably TLS port to be specified.
     */
    tlsPort?: number;

    /**
     * When true, the more efficient MsgPack binary encoding is used.
     * When false, JSON text encoding is used.
     */
    useBinaryProtocol?: boolean;

    /**
     * When the connection enters the `DISCONNECTED` state, after this delay in milliseconds, if the state is still `DISCONNECTED`, the client library will attempt to reconnect automatically. Defaults to 15,000ms.
     */
    disconnectedRetryTimeout?: number;

    /**
     * When the connection enters the `SUSPENDED` state, after this delay in milliseconds, if the state is still `SUSPENDED`, the client library will attempt to reconnect automatically.
     */
    suspendedRetryTimeout?: number;

    /**
     * When `true`, the client library will automatically send a close request to Ably whenever the `window` [`beforeunload` event](https://developer.mozilla.org/en-US/docs/Web/API/BeforeUnloadEvent) fires. By enabling this option, the close request sent to Ably ensures the connection state will not be retained and all channels associated with the channel will be detached. This is commonly used by developers who want presence leave events to fire immediately (that is, if a user navigates to another page or closes their browser, then enabling this option will result in the presence member leaving immediately). Without this option or an explicit call to the `close` method of the `Connection` object, Ably expects that the abruptly disconnected connection could later be recovered and therefore does not immediately remove the user from presence. Instead, to avoid “twitchy” presence behaviour an abruptly disconnected client is removed from channels in which they are present after 15 seconds, and the connection state is retained for two minutes. Defaults to `true`.
     */
    closeOnUnload?: boolean;

    /**
     * When true, enables idempotent publishing by assigning a unique message ID client-side, allowing the Ably servers to discard automatic publish retries following a failure such as a network fault. We recommend you enable this by default. In version 1.2 onwards, idempotent publishing for retries will be enabled by default.
     */
    idempotentRestPublishing?: boolean;

    /**
     * Can be used to pass in arbitrary connection parameters.
     */
    transportParams?: { [k: string]: string | number };

    /**
     * An array of transports to use, in descending order of preference. In the browser environment the available transports are: `web_socket`, `xhr`, and `jsonp`.
     */
    transports?: Transport[];

    /**
     * Maximum number of fallback hosts to use as a fallback when an HTTP request to the primary host is unreachable or indicates that it is unserviceable.
     */
    httpMaxRetryCount?: number;

    /**
     * Maximum elapsed time in which fallback host retries for HTTP requests will be attempted.
     */
    httpMaxRetryDuration?: number;

    /**
     * Timeout for opening the connection, available in the client library if supported by the transport.
     */
    httpOpenTimeout?: number;

    /**
     * Timeout for any single HTTP request and response.
     */
    httpRequestTimeout?: number;

    /**
     * Not yet documented.
     */
    realtimeRequestTimeout?: number;

    /**
     * Not yet documented.
     */
    plugins?: {
      /**
       * Not yet documented.
       */
      vcdiff?: any;
    };
  }

  /**
   * Not yet documented.
   */
  interface AuthOptions {
    /**
     * A function which is called when a new token is required. The role of the callback is to obtain a fresh token, one of: an Ably Token string (in plain text format); a signed `TokenRequest` ; a `TokenDetails` (in JSON format); an [Ably JWT](https://ably.com/documentation/core-features/authentication#ably-jwt). See [an authentication callback example](https://jsbin.ably.com/azazav/1/edit?javascript,live) or [our authentication documentation](https://ably.com/documentation/rest/authentication) for details of the Ably TokenRequest format and associated API calls.
     *
     * @param data - Not yet documented.
     * @param callback - Not yet documented.
     */
    authCallback?(
      data: TokenParams,
      /**
       * Not yet documented.
       *
       * @param error - Not yet documented.
       * @param tokenRequestOrDetails - Not yet documented.
       */
      callback: (error: ErrorInfo | string, tokenRequestOrDetails: TokenDetails | TokenRequest | string) => void
    ): void;

    /**
     * A set of key value pair headers to be added to any request made to the `authUrl`. Useful when an application requires these to be added to validate the request or implement the response. If the `authHeaders` object contains an `authorization` key, then [the `withCredentials` property](https://developer.mozilla.org/en-US/docs/Web/API/XMLHttpRequest/withCredentials) will be set on the underlying XHR (`XMLHttpRequest`) object.
     */
    authHeaders?: { [index: string]: string };

    /**
     * The HTTP verb to use for the request, either `GET` or `POST`. Defaults to `GET`.
     */
    authMethod?: HTTPMethods;

    /**
     * A set of key value pair params to be added to any request made to the `authUrl`. When the `authMethod` is `GET`, query params are added to the URL, whereas when `authMethod` is `POST`, the params are sent as URL encoded form data. Useful when an application require these to be added to validate the request or implement the response.
     */
    authParams?: { [index: string]: string };

    /**
     * A URL that the library may use to obtain a token string (in plain text format), or a signed TokenRequest or TokenDetails (in JSON format).
     */
    authUrl?: string;

    /**
     * The full key string, as obtained from the [application dashboard](https://faqs.ably.com/how-do-i-access-my-app-dashboard). Use this option if you wish to use Basic authentication, or wish to be able to issue Ably Tokens without needing to defer to a separate entity to sign Ably TokenRequests. Read more about [Basic authentication](https://ably.com/documentation/core-features/authentication#basic-authentication).
     */
    key?: string;

    /**
     * If true, the library will query the Ably servers for the current time when issuing `TokenRequest`s instead of relying on a locally-available time of day. Knowing the time accurately is needed to create valid signed Ably [TokenRequests](https://ably.com/documentation/realtime/authentication#token-authentication), so this option is useful for library instances on auth servers where for some reason the server clock cannot be kept synchronized through normal means, such as an [NTP daemon](https://en.wikipedia.org/wiki/Ntpd). The server is queried for the current time once per client library instance (which stores the offset from the local clock), so if using this option you should avoid instancing a new version of the library for each request.
     */
    queryTime?: boolean;

    /**
     * An authenticated token. This can either be a `TokenDetails` object, a `TokenRequest` object, or token string (obtained from the `token` property of a `TokenDetails` component of an Ably TokenRequest response, or a JSON Web Token satisfying [the Ably requirements for JWTs](https://ably.com/documentation/core-features/authentication#ably-jwt)). This option is mostly useful for testing: since tokens are short-lived, in production you almost always want to use an authentication method that allows the client library to renew the token automatically when the previous one expires, such as `authUrl` or `authCallback`. Read more about [Token authentication](https://ably.com/documentation/core-features/authentication#token-authentication).
     */
    token?: TokenDetails | string;

    /**
     * An authenticated `TokenDetails` object (most commonly obtained from an Ably Token Request response). This option is mostly useful for testing: since tokens are short-lived, in production you almost always want to use an authentication method that allows the client library to renew the token automatically when the previous one expires, such as `authUrl` or `authCallback`. Use this option if you wish to use Token authentication. Read more about [Token authentication](https://ably.com/documentation/core-features/authentication#token-authentication).
     */
    tokenDetails?: TokenDetails;

    /**
     * When true, forces Token authentication to be used by the library. Please note that if a `clientId` is not specified in the `ClientOptions` or `TokenParams`, then the Ably Token issued will be [anonymous](https://faqs.ably.com/authenticated-and-identified-clients).
     */
    useTokenAuth?: boolean;

    /**
     * A client ID, used for identifying this client when publishing messages or for presence purposes. The `clientId` can be any non-empty string. This option is primarily intended to be used in situations where the library is instantiated with a key; note that a `clientId` may also be implicit in a token used to instantiate the library; an error will be raised if a `clientId` specified here conflicts with the `clientId` implicit in the token. Find out more about [client identities](https://ably.com/documentation/how-ably-works#client-identity).
     */

    /**
     * Optional clientId that can be used to specify the identity for this client. In most cases
     * it is preferable to instead specify a clientId in the token issued to this client.
     */
    clientId?: string;
  }

  /**
   * Not yet documented.
   */
  type capabilityOp =
    | 'publish'
    | 'subscribe'
    | 'presence'
    | 'history'
    | 'stats'
    | 'channel-metadata'
    | 'push-subscribe'
    | 'push-admin';
  /**
   * Not yet documented.
   */
  type CapabilityOp = capabilityOp;

  /**
   * An object providing parameters of a token request. These params are used when invoking `Auth.authorize`, `Auth.requestToken`, and `Auth.createTokenRequest`.
   */
  interface TokenParams {
    /**
     * Capability requirements JSON stringified for the token. When omitted, Ably will default to the capabilities of the underlying key.
     */
    capability?: { [key: string]: capabilityOp[] } | string;
    /**
     * A `clientId` string to associate with this token. If `clientId` is `null` or omitted, then the token is prohibited from assuming a `clientId` in any operations, however if clientId` `is a wildcard string '*', then the token is permitted to assume any `clientId`. Any other string value for `clientId` implies that the `clientId` is both enforced and assumed for all operations for this token.
     */
    clientId?: string;
    /**
     * An unquoted, un-escaped random string of at least 16 characters, used to ensure the TokenRequest cannot be reused.
     */
    nonce?: string;
    /**
     *  The timestamp (in milliseconds since the epoch) of this request. Timestamps, in conjunction with the `nonce`, are used to prevent requests from being replayed. `timestamp` is a “one-time” value, and is valid in a request, but is not validly a member of any default token params such as `ClientOptions.defaultTokenParams`.
     */
    timestamp?: number;
    /**
     * Requested time to live for the token in milliseconds. When omitted, Ably will default to a TTL of 60 minutes.
     */
    ttl?: number;
  }

  /**
   * An object containing configuration options for a channel cipher, including algorithm, mode, key length and key. ably-js currently supports AES with CBC, PKCS#7 with a default key length of 256 bits, and AES128.
   */
  interface CipherParams {
    /**
     * The name of the algorithm in the default system provider, or the lower-cased version of it; eg “aes” or “AES”.
     */
    algorithm: string;
    /**
     * A binary (`ArrayBuffer` or `WordArray`) or base64-encoded String containing the secret key used for encryption and decryption.
     */
    key: CipherKey;
    /**
     * The key length in bits of the cipher, either 128 or 256.
     */
    keyLength: number;
    /**
     * The cipher mode (default: CBC).
     */
    mode: string;
  }

  /**
   * A type encapsulating error information containing an Ably-specific error code and generic status code.
   */
  interface ErrorInfo {
    /**
     * Ably error code (see [ably-common/protocol/errors.json](https://github.com/ably/ably-common/blob/main/protocol/errors.json)).
     */
    code: number;
    /**
     * Additional message information, where available.
     */
    message: string;
    /**
     * HTTP Status Code corresponding to this error, where applicable.
     */
    statusCode: number;
  }

  /**
   * Aggregate counts for messages and data transferred.
   */
  interface StatsMessageCount {
    /**
     * Count of all messages.
     */
    count: number;
    /**
     * Total data transferred for all messages in bytes.
     */
    data: number;
  }

  /**
   * A breakdown of summary stats data for different (message vs presence) message types.
   */
  interface StatsMessageTypes {
    /**
     * All messages count (includes both presence & messages).
     */
    all: StatsMessageCount;
    /**
     * Count of channel messages.
     */
    messages: StatsMessageCount;
    /**
     * Count of presence messages.
     */
    presence: StatsMessageCount;
  }

  /**
   * Aggregate counts for requests made.
   */
  interface StatsRequestCount {
    /**
     * Requests failed.
     */
    failed: number;
    /**
     * Requests refused typically as a result of permissions or a limit being exceeded.
     */
    refused: number;
    /**
     * Requests succeeded.
     */
    succeeded: number;
  }

  /**
   * Aggregate data for usage of a resource in a specific scope.
   */
  interface StatsResourceCount {
    /**
     * Average resources of this type used for this period.
     */
    mean: number;
    /**
     * Minimum total resources of this type used for this period.
     */
    min: number;
    /**
     * Total resources of this type opened.
     */
    opened: number;
    /**
     * Peak resources of this type used for this period.
     */
    peak: number;
    /**
     * Resource requests refused within this period.
     */
    refused: number;
  }

  /**
   * A breakdown of summary stats data for different (TLS vs non-TLS) connection types.
   */
  interface StatsConnectionTypes {
    /**
     * All connection count (includes both TLS & non-TLS connections).
     */
    all: StatsResourceCount;
    /**
     * Non-TLS connection count (unencrypted).
     */
    plain: StatsResourceCount;
    /**
     * TLS connection count.
     */
    tls: StatsResourceCount;
  }

  /**
   * A breakdown of summary stats data for traffic over various transport types.
   */
  interface StatsMessageTraffic {
    /**
     * All messages count (includes realtime, rest and webhook messages).
     */
    all: StatsMessageTypes;
    /**
     * Count of messages transferred over a realtime transport such as WebSockets.
     */
    realtime: StatsMessageTypes;
    /**
     * Count of messages transferred using REST.
     */
    rest: StatsMessageTypes;
    /**
     * Count of messages delivered using WebHooks.
     */
    webhook: StatsMessageTypes;
  }

  /**
   * The details of Ably Token string and its associated metadata.
   */
  interface TokenDetails {
    /**
     * The capability associated with this Ably Token. The capability is a a JSON stringified canonicalized representation of the resource paths and associated operations. [Read more about authentication and capabilities](https://ably.com/documentation/core-features/authentication/#capabilities-explained).
     */
    capability: string;
    /**
     * The client ID, if any, bound to this Ably Token. If a client ID is included, then the Ably Token authenticates its bearer as that client ID, and the Ably Token may only be used to perform operations on behalf of that client ID. The client is then considered to be an [identified client](https://ably.com/documentation/core-features/authentication#identified-clients).
     */
    clientId?: string;
    /**
     * The time (in milliseconds since the epoch) at which this token expires.
     */
    expires: number;
    /**
     * The time (in milliseconds since the epoch) at which this token was issued.
     */
    issued: number;
    /**
     * The [Ably Token](https://ably.com/documentation/core-features/authentication#ably-tokens) itself. A typical Ably Token string may appear like `xVLyHw.A-pwh7wicf3afTfgiw4k2Ku33kcnSA7z6y8FjuYpe3QaNRTEo4`.
     */
    token: string;
  }

  /**
   * The parameters for an Ably TokenRequest. Tokens are requested using `Auth.requestToken`.
   */
  interface TokenRequest {
    /**
     * Capability of the requested Ably Token. If the Ably TokenRequest is successful, the capability of the returned Ably Token will be the intersection of this capability with the capability of the issuing key. The capability is a JSON stringified canonicalized representation of the resource paths and associated operations. [Read more about authentication and capabilities](https://ably.com/documentation/realtime/authentication).
     */
    capability: string;
    /**
     * The client ID to associate with the requested Ably Token. When provided, the Ably Token may only be used to perform operations on behalf of that client ID.
     */
    clientId?: string;
    /**
     * The key name of the key against which this request is made. The key name is public, whereas the key secret is private.
     */
    keyName: string;
    /**
     * The Message Authentication Code for this request.
     */
    mac: string;
    /**
     * An opaque nonce string of at least 16 characters.
     */
    nonce: string;
    /**
     * The timestamp of this request in milliseconds.
     */
    timestamp: number;
    /**
     * Requested time to live for the Ably Token in milliseconds. If the Ably TokenRequest is successful, the TTL of the returned Ably Token will be less than or equal to this value depending on application settings and the attributes of the issuing key.
     */
    ttl?: number;
  }

  /**
   * Not yet documented.
   */
  type ChannelParams = { [key: string]: string };

  /**
   * Not yet documented.
   */
  type ChannelMode = 'PUBLISH' | 'SUBSCRIBE' | 'PRESENCE' | 'PRESENCE_SUBSCRIBE' | 'ATTACH_RESUME';
  /**
   * Not yet documented.
   */
  type ChannelModes = Array<ChannelMode>;

  /**
   * Channel options are used for setting [channel parameters](https://ably.com/documentation/realtime/channels/channel-parameters/overview) and [configuring encryption](https://ably.com/documentation/realtime/encryption).
   */
  interface ChannelOptions {
    /**
     * Requests encryption for this channel when not null, and specifies encryption-related parameters (such as algorithm, chaining mode, key length and key). See [an example](https://ably.com/documentation/realtime/encryption#getting-started).
     */
    cipher?: CipherParamOptions | CipherParams;
    /**
     * Optional [parameters](https://ably.com/documentation/realtime/channels/channel-parameters/overview) which specify behaviour of the channel.
     */
    params?: ChannelParams;
    /**
     * Not yet documented.
     */
    modes?: ChannelModes;
  }

  /**
   * Not yet documented.
   */
  interface RestHistoryParams {
    /**
     * Earliest time in milliseconds since the epoch for any messages retrieved.
     */
    start?: number;
    /**
     * Latest time in milliseconds since the epoch for any messages retrieved.
     */
    end?: number;
    /**
     * The direction to order messages retrieved. Defaults to backwards.
     */
    direction?: 'forwards' | 'backwards';
    /**
     * Maximum number of messages to retrieve up to 1,000. Defaults to 100.
     */
    limit?: number;
  }

  /**
   * Not yet documented.
   */
  interface RestPresenceParams {
    /**
     * Maximum number of presence members to retrieve.
     */
    limit?: number;
    /**
     * When provided, will filter array of members returned that match the provided clientId string.
     */
    clientId?: string;
    /**
     * When provided, will filter array of members returned that match the provided connectionId string.
     */
    connectionId?: string;
  }

  /**
   * Not yet documented.
   */
  interface RealtimePresenceParams {
    /**
     * When true (default) waits for the initial presence synchronization following channel attachment to complete before returning the members present. When false, the current list of members is returned without waiting for a complete synchronization.
     */
    waitForSync?: boolean;
    /**
     * When provided, will filter array of members returned that match the provided clientId string.
     */
    clientId?: string;
    /**
     * When provided, will filter array of members returned that match the provided connectionId string.
     */
    connectionId?: string;
  }

  /**
   * Not yet documented.
   */
  interface RealtimeHistoryParams {
    /**
     * Earliest time in milliseconds since the epoch for any messages retrieved.
     */
    start?: number;
    /**
     * Latest time in milliseconds since the epoch for any messages retrieved.
     */
    end?: number;
    /**
     * The direction to order messages retrieved. Defaults to backwards.
     */
    direction?: 'forwards' | 'backwards';
    /**
     * Maximum number of presence members to retrieve.
     */
    limit?: number;
    /**
     * When true, ensures message history is up until the point of the channel being attached. See [continuous history](https://ably.com/documentation/realtime/history#continuous-history) for more info. Requires the `direction` to be `backwards` (the default). If the `Channel` is not attached, or if `direction` is set to `forwards`, this option will result in an error.
     */
    untilAttach?: boolean;
  }

  /**
   * Not yet documented.
   */
  interface LogInfo {
    /**
     * A number controlling the verbosity of the output. Valid values are: 0 (no logs), 1 (errors only), 2 (errors plus connection and channel state changes), 3 (high-level debug output), and 4 (full debug output).
     */
    level?: number;

    /**
     * A function to handle each line of log output. If handler is not specified, `console.log` is used.
     *
     * @param msg - Not yet documented.
     */
    handler?: (msg: string) => void;
  }

  /**
   * Not yet documented.
   */
  interface ChannelStateChange {
    /**
     * The new current state.
     */
    current: ChannelState;
    /**
     * 	The previous state. (for the `update` event, this will be equal to the current state).
     */
    previous: ChannelState;
    /**
     * An ErrorInfo containing any information relating to the transition.
     */
    reason?: ErrorInfo;
    /**
     * A boolean indicated whether message continuity on this channel is preserved, see [Nonfatal channel errors](https://ably.com/documentation/realtime/channels#nonfatal-errors) for more info.
     */
    resumed: boolean;
  }

  /**
   * Not yet documented.
   */
  interface ConnectionStateChange {
    /**
     * The new state.
     */
    current: ConnectionState;
    /**
     * The previous state. (for the update event, this will be equal to the current state).
     */
    previous: ConnectionState;
    /**
     * An ErrorInfo containing any information relating to the transition.
     */
    reason?: ErrorInfo;
    /**
     * Duration upon which the client will retry a connection where applicable, as milliseconds.
     */
    retryIn?: number;
  }

  /**
   * A type encapsulating attributes of a device registered for push notifications.
   */
  interface DeviceDetails {
    /**
     * A unique identifier for the device generated by the device itself.
     */
    id: string;
    /**
     * Optional trusted [client identifier](https://ably.com/documentation/core-features/authentication#identified-clients) for the device.
     */
    clientId?: string;
    /**
     * Platform of the push device.
     */
    platform: 'android' | 'ios' | 'browser';
    /**
     * Form factor of the push device.
     */
    formFactor: 'phone' | 'tablet' | 'desktop' | 'tv' | 'watch' | 'car' | 'embedded' | 'other';
    /**
     * Optional metadata object for this device. The metadata for a device may only be set by clients with `push-admin` privileges.
     */
    metadata?: any;
    /**
     * Secret value for the device.
     */
    deviceSecret?: string;
    /**
     * Not yet documented.
     */
    push: DevicePushDetails;
  }

  /**
   * An object encapsulating the subscription of a device or group of devices sharing a client identifier to a channel in order to receive push notifications.
   */
  interface PushChannelSubscription {
    /**
     * The channel that this push notification subscription is associated with.
     */
    channel: string;
    /**
     * The device with this identifier is linked to this channel subscription. When present, `clientId` is never present.
     */
    deviceId?: string;
    /**
     * Devices with this client identifier are included in this channel subscription. When present, `deviceId` is never present.
     */
    clientId?: string;
  }

  /**
   * Not yet documented.
   */
  type DevicePushState = 'ACTIVE' | 'FAILING' | 'FAILED';

  /**
   * Not yet documented.
   */
  interface DevicePushDetails {
    /**
     * Push recipient details for this device. See the [REST API push publish documentation](https://ably.com/documentation/rest-api#message-extras-push) for more details.
     */
    recipient: any;
    /**
     * The current state of the push device.
     */
    state?: DevicePushState;
    /**
     * When the device’s state is failing or failed, this attribute contains the reason for the most recent failure.
     */
    error?: ErrorInfo;
  }

  /**
   * Not yet documented.
   */
  interface DeviceRegistrationParams {
    /**
     * Filter to restrict to devices associated with the given client identifier
     */
    clientId?: string;
    /**
     * Filter to restrict to devices associated with the given device identifier.
     */
    deviceId?: string;
    /**
     * Maximum number of devices per page to retrieve, up to 1,000. Defaults to 100.
     */
    limit?: number;
    /**
     * Not yet documented.
     */
    state?: DevicePushState;
  }

  /**
   * Not yet documented.
   */
  interface PushChannelSubscriptionParams {
    /**
     * Filter to restrict to subscriptions associated with the given channel.
     */
    channel?: string;
    /**
     * Filter to restrict to devices associated with the given client identifier. Cannot be used with a clientId param.
     */
    clientId?: string;
    /**
     * Filter to restrict to devices associated with that device identifier. Cannot be used with a deviceId param.
     */
    deviceId?: string;
    /**
     * Maximum number of channel subscriptions per page to retrieve, up to 1,000. Defaults to 100.
     */
    limit?: number;
  }

  /**
   * Not yet documented.
   */
  interface PushChannelsParams {
    /**
     * Maximum number of channels per page to retrieve, up to 1,000. Defaults to 100.
     */
    limit?: number;
  }

  // Common Listeners
  /**
   * Not yet documented.
   *
   * @param err - Not yet documented.
   * @param result - Not yet documented.
   */
  type StandardCallback<T> = (err: ErrorInfo | null, result?: T) => void;
  /**
   * Not yet documented.
   */
  type paginatedResultCallback<T> = StandardCallback<PaginatedResult<T>>;
  /**
   * Not yet documented.
   *
   * @param message - Not yet documented.
   */
  type messageCallback<T> = (message: T) => void;
  /**
   * Not yet documented.
   *
   * @param error - Not yet documented.
   */
  type errorCallback = (error?: ErrorInfo | null) => void;
  /**
   * Not yet documented.
   *
   * @param changeStateChange - Not yet documented.
   */
  type channelEventCallback = (changeStateChange: ChannelStateChange) => void;
  /**
   * Not yet documented.
   *
   * @param connectionStateChange - Not yet documented.
   */
  type connectionEventCallback = (connectionStateChange: ConnectionStateChange) => void;
  /**
   * Not yet documented.
   *
   * @param timeCallback - Not yet documented.
   */
  type timeCallback = StandardCallback<number>;
  /**
   * Not yet documented.
   *
   * @param realtimePresenceGetCallback - Not yet documented.
   */
  type realtimePresenceGetCallback = StandardCallback<PresenceMessage[]>;
  /**
   * Not yet documented.
   *
   * @param tokenDetailsCallback - Not yet documented.
   */
  type tokenDetailsCallback = StandardCallback<TokenDetails>;
  /**
   * Not yet documented.
   *
   * @param tokenRequestCallback - Not yet documented.
   */
  type tokenRequestCallback = StandardCallback<TokenRequest>;
  /**
   * Not yet documented.
   *
   * @param shouldRecover - Not yet documented.
   */
  type recoverConnectionCompletionCallback = (shouldRecover: boolean) => void;
  /**
   * Not yet documented.
   *
   * @param lastConnectionDetails - Not yet documented.
   * @param callback - Not yet documented.
   */
  type recoverConnectionCallback = (
    lastConnectionDetails: {
      /**
       * The recovery key can be used by another client to recover this connection’s state in the `recover` client options property. See [connection state recover options](https://ably.com/documentation/realtime/connection/#connection-state-recover-options) for more information.
       */
      recoveryKey: string;
      /**
       * The time at which the previous client was abruptly disconnected before the page was unloaded. This is represented as milliseconds since epoch.
       */
      disconnectedAt: number;
      /**
       * A clone of the `location` object of the previous page’s document object before the page was unloaded. A common use case for this attribute is to ensure that the previous page URL is the same as the current URL before allowing the connection to be recovered. For example, you may want the connection to be recovered only for page reloads, but not when a user navigates to a different page.
       */
      location: string;
      /**
       * The `clientId` of the client’s `Auth` object before the page was unloaded. A common use case for this attribute is to ensure that the current logged in user’s `clientId` matches the previous connection’s `clientId` before allowing the connection to be recovered. Ably prohibits changing a `clientId` for an existing connection, so any mismatch in `clientId` during a recover will result in the connection moving to the failed state.
       */
      clientId: string | null;
    },
    callback: recoverConnectionCompletionCallback
  ) => void;
  /**
   * Not yet documented.
   *
   * @param JsonObject - Not yet documented.
   * @param channelOptions - Not yet documented.
   */
  type fromEncoded<T> = (JsonObject: any, channelOptions?: ChannelOptions) => T;
  /**
   * Not yet documented.
   *
   * @param JsonArray - Not yet documented.
   * @param channelOptions - Not yet documented.
   */
  type fromEncodedArray<T> = (JsonArray: any[], channelOptions?: ChannelOptions) => T[];

  // Internal Classes

  // To allow a uniform (callback) interface between on and once even in the
  // promisified version of the lib, but still allow once to be used in a way
  // that returns a Promise if desired, EventEmitter uses method overloading to
  // present both methods
  /**
   * Not yet documented.
   */
  class EventEmitter<CallbackType, ResultType, EventType> {
    /**
     * Not yet documented.
     *
     * @param event - Not yet documented.
     * @param callback - Not yet documented.
     */
    on(event: EventType | EventType[], callback: CallbackType): void;
    /**
     * Not yet documented.
     *
     * @param callback - Not yet documented.
     */
    on(callback: CallbackType): void;
    /**
     * Not yet documented.
     *
     * @param event - Not yet documented.
     * @param callback - Not yet documented.
     */
    once(event: EventType, callback: CallbackType): void;
    /**
     * Not yet documented.
     *
     * @param callback - Not yet documented.
     */
    once(callback: CallbackType): void;
    /**
     * Not yet documented.
     *
     * @param event - Not yet documented.
     */
    once(event?: EventType): Promise<ResultType>;
    /**
     * Not yet documented.
     *
     * @param event - Not yet documented.
     * @param callback - Not yet documented.
     */
    off(event: EventType, callback: CallbackType): void;
    /**
     * Not yet documented.
     *
     * @param callback - Not yet documented.
     */
    off(callback: CallbackType): void;
    /**
     * Not yet documented.
     *
     * @param eventName - Not yet documented.
     */
    listeners(eventName?: EventType): CallbackType[] | null;
  }

  // Classes
  /**
   * Not yet documented.
   */
  class RestBase {
    /**
     * Creates an Ably client instance
     *
     * @param options a ClientOptions object
     */
    constructor(options: Types.ClientOptions);
    /**
     * Creates an Ably client instance
     *
     * @param key An Ably API Key
     */
    constructor(key: string);
    /**
     * Not yet documented.
     */
    static Crypto: Types.Crypto;
    /**
     * Not yet documented.
     */
    static Message: Types.MessageStatic;
    /**
     * Not yet documented.
     */
    static PresenceMessage: Types.PresenceMessageStatic;
  }

  /**
   * Not yet documented.
   */
  class RestCallbacks extends RestBase {
    /**
     * A promisified version of the library (use this if you prefer to use Promises or async/await instead of callbacks)
     */
    static Promise: typeof Types.RestPromise;
    /**
     * Not yet documented.
     */
    static Callbacks: typeof Types.RestCallbacks;
    /**
     * A reference to the Auth authentication object.
     */
    auth: Types.AuthCallbacks;
    /**
     * A reference to the `Channel` collection instance.
     */
    channels: Types.Channels<Types.ChannelCallbacks>;
    /**
     * Makes a REST request to a provided path. This is provided as a convenience for developers who wish to use REST API functionality that is either not documented or is not yet included in the public API, without having to handle authentication, paging, fallback hosts, MsgPack and JSON support, etc. themselves.
     *
     * @param method - Not yet documented.
     * @param path - Not yet documented.
     * @param params - Not yet documented.
     * @param body - Not yet documented.
     * @param headers - Not yet documented.
     * @param callback - Not yet documented.
     */
    request<T = any>(
      method: string,
      path: string,
      params?: any,
      body?: any[] | any,
      headers?: any,
      callback?: Types.StandardCallback<Types.HttpPaginatedResponse<T>>
    ): void;
    /**
     * Queries the [REST `/stats` API](https://ably.com/documentation/rest-api#stats) and retrieves your application’s usage statistics. A PaginatedResult is returned, containing an array of stats for the first page of results. PaginatedResult objects are iterable providing a means to page through historical statistics. [See an example set of raw stats returned via the REST API](https://ably.com/documentation/general/statistics).
     *
     * @param params - Not yet documented.
     * @param callback - Not yet documented.
     */
    stats(params?: any, callback?: Types.paginatedResultCallback<Types.Stats>): void;
    /**
     * Queries the [REST `/stats` API](https://ably.com/documentation/rest-api#stats) and retrieves your application’s usage statistics. A PaginatedResult is returned, containing an array of stats for the first page of results. PaginatedResult objects are iterable providing a means to page through historical statistics. [See an example set of raw stats returned via the REST API](https://ably.com/documentation/general/statistics).
     *
     * @param callback - Not yet documented.
     */
    stats(callback?: Types.paginatedResultCallback<Types.Stats>): void;
    /**
     * Obtains the time from the Ably service as milliseconds since epoch. (Clients that do not have access to a sufficiently well maintained time source and wish to issue Ably TokenRequests with a more accurate timestamp should use the `queryTime` ClientOption instead of this method).
     *
     * @param callback - Not yet documented.
     */
    time(callback?: Types.timeCallback): void;
    /**
     * A reference to the `Push` object.
     */
    push: Types.PushCallbacks;
  }

  /**
   * Not yet documented.
   */
  class RestPromise extends RestBase {
    /**
     * A promisified version of the library (use this if you prefer to use Promises or async/await instead of callbacks)
     */
    static Promise: typeof Types.RestPromise;
    /**
     * Not yet documented.
     */
    static Callbacks: typeof Types.RestCallbacks;
    /**
     * A reference to the Auth authentication object.
     */
    auth: Types.AuthPromise;
    /**
     * A reference to the `Channel` collection instance.
     */
    channels: Types.Channels<Types.ChannelPromise>;
    /**
     * Makes a REST request to a provided path. This is provided as a convenience for developers who wish to use REST API functionality that is either not documented or is not yet included in the public API, without having to handle authentication, paging, fallback hosts, MsgPack and JSON support, etc. themselves.
     *
     * @param method - Not yet documented.
     * @param path - Not yet documented.
     * @param params - Not yet documented.
     * @param body - Not yet documented.
     * @param headers - Not yet documented.
     */
    request<T = any>(
      method: string,
      path: string,
      params?: any,
      body?: any[] | any,
      headers?: any
    ): Promise<Types.HttpPaginatedResponse<T>>;
    /**
     * This method queries the [REST `/stats` API](https://ably.com/documentation/rest-api#stats) and retrieves your application’s usage statistics. A PaginatedResult is returned, containing an array of stats for the first page of results. PaginatedResult objects are iterable providing a means to page through historical statistics. [See an example set of raw stats returned via the REST API](https://ably.com/documentation/general/statistics).
     *
     * @param params - Not yet documented.
     */
    stats(params?: any): Promise<Types.PaginatedResult<Types.Stats>>;
    /**
     * Obtains the time from the Ably service as milliseconds since epoch. (Clients that do not have access to a sufficiently well maintained time source and wish to issue Ably TokenRequests with a more accurate timestamp should use the `queryTime` ClientOption instead of this method).
     */
    time(): Promise<number>;
    /**
     * A reference to the `Push` object.
     */
    push: Types.PushPromise;
  }

  /**
   * Not yet documented.
   */
  class RealtimeBase extends RestBase {
    /**
     * Not yet documented.
     */
    static Promise: typeof Types.RealtimePromise;
    /**
     * Not yet documented.
     */
    static Callbacks: typeof Types.RealtimeCallbacks;
    /**
     * Not yet documented.
     */
    clientId: string;
    /**
     * Not yet documented.
     */
    close(): void;
    /**
     * Not yet documented.
     */
    connect(): void;
  }

  /**
   * Not yet documented.
   */
  class RealtimeCallbacks extends RealtimeBase {
    /**
     * A reference to the Auth authentication object.
     */
    auth: Types.AuthCallbacks;
    /**
     * A reference to the `Channel` collection instance.
     */
    channels: Types.Channels<Types.RealtimeChannelCallbacks>;
    /**
     * A reference to the `Connection` object.
     */
    connection: Types.ConnectionCallbacks;
    /**
     * Makes a REST request to a provided path. This is provided as a convenience for developers who wish to use REST API functionality that is either not documented or is not yet included in the public API, without having to handle authentication, paging, fallback hosts, MsgPack and JSON support, etc. themselves.
     *
     * @param method - Not yet documented.
     * @param path - Not yet documented.
     * @param params - Not yet documented.
     * @param body - Not yet documented.
     * @param headers - Not yet documented.
     * @param callback - Not yet documented.
     */
    request<T = any>(
      method: string,
      path: string,
      params?: any,
      body?: any[] | any,
      headers?: any,
      callback?: Types.StandardCallback<Types.HttpPaginatedResponse<T>>
    ): void;
    /**
     * This method queries the [REST `/stats` API](https://ably.com/documentation/rest-api#stats) and retrieves your application’s usage statistics. A PaginatedResult is returned, containing an array of stats for the first page of results. PaginatedResult objects are iterable providing a means to page through historical statistics. [See an example set of raw stats returned via the REST API](https://ably.com/documentation/general/statistics).
     *
     * @param params - Not yet documented.
     * @param callback - Not yet documented.
     */
    stats(params: any, callback: Types.paginatedResultCallback<Types.Stats>): void;
    /**
     * This method queries the [REST `/stats` API](https://ably.com/documentation/rest-api#stats) and retrieves your application’s usage statistics. A PaginatedResult is returned, containing an array of stats for the first page of results. PaginatedResult objects are iterable providing a means to page through historical statistics. [See an example set of raw stats returned via the REST API](https://ably.com/documentation/general/statistics).
     *
     * @param callback - Not yet documented.
     */
    stats(callback: Types.paginatedResultCallback<Types.Stats>): void;
    /**
     * Obtains the time from the Ably service as milliseconds since epoch. (Clients that do not have access to a sufficiently well maintained time source and wish to issue Ably TokenRequests with a more accurate timestamp should use the `queryTime` ClientOption instead of this method).
     *
     * @param callback - Not yet documented.
     */
    time(callback?: Types.timeCallback): void;
    /**
     * A reference to the `Push` object.
     */
    push: Types.PushCallbacks;
  }

  /**
   * Not yet documented.
   */
  class RealtimePromise extends RealtimeBase {
    /**
     * A reference to the Auth authentication object.
     */
    auth: Types.AuthPromise;
    /**
     * A reference to the `Channel` collection instance.
     */
    channels: Types.Channels<Types.RealtimeChannelPromise>;
    /**
     * A reference to the `Connection` object.
     */
    connection: Types.ConnectionPromise;
    /**
     * Makes a REST request to a provided path. This is provided as a convenience for developers who wish to use REST API functionality that is either not documented or is not yet included in the public API, without having to handle authentication, paging, fallback hosts, MsgPack and JSON support, etc. themselves.
     *
     * @param method - Not yet documented.
     * @param path - Not yet documented.
     * @param params - Not yet documented.
     * @param body - Not yet documented.
     * @param headers - Not yet documented.
     */
    request<T = any>(
      method: string,
      path: string,
      params?: any,
      body?: any[] | any,
      headers?: any
    ): Promise<Types.HttpPaginatedResponse<T>>;
    /**
     * This method queries the [REST `/stats` API](https://ably.com/documentation/rest-api#stats) and retrieves your application’s usage statistics. A PaginatedResult is returned, containing an array of stats for the first page of results. PaginatedResult objects are iterable providing a means to page through historical statistics. [See an example set of raw stats returned via the REST API](https://ably.com/documentation/general/statistics).
     *
     * @param params - Not yet documented.
     */
    stats(params?: any): Promise<Types.PaginatedResult<Types.Stats>>;
    /**
     * Obtains the time from the Ably service as milliseconds since epoch. (Clients that do not have access to a sufficiently well maintained time source and wish to issue Ably TokenRequests with a more accurate timestamp should use the `queryTime` ClientOption instead of this method).
     */
    time(): Promise<number>;
    /**
     * A reference to the `Push` object.
     */
    push: Types.PushPromise;
  }

  /**
   * Not yet documented.
   */
  class AuthBase {
    /**
     * The client ID string, if any, configured for this client connection. See [identified clients](https://ably.com/documentation/realtime/authentication#identified-clients) for more information on trusted client identifiers.
     */
    clientId: string;
  }

  /**
   * Not yet documented.
   */
  class AuthCallbacks extends AuthBase {
    /**
     * Instructs the library to get a new token immediately. When using the realtime client, it will upgrade the current realtime connection to use the new token, or if not connected, will initiate a connection to Ably once the new token has been obtained. Also stores any `tokenParams` and `authOptions` passed in as the new defaults, to be used for all subsequent implicit or explicit token requests.
     *
     * Any `tokenParams` and `authOptions` objects passed in will entirely replace (as opposed to being merged with) the currently client library saved `tokenParams` and `authOptions`.
     *
     * @param tokenParams - Not yet documented.
     * @param authOptions - Not yet documented.
     * @param callback - Not yet documented.
     */
    authorize(tokenParams?: TokenParams, authOptions?: AuthOptions, callback?: tokenDetailsCallback): void;
    /**
     * Instructs the library to get a new token immediately. When using the realtime client, it will upgrade the current realtime connection to use the new token, or if not connected, will initiate a connection to Ably once the new token has been obtained. Also stores any `tokenParams` and `authOptions` passed in as the new defaults, to be used for all subsequent implicit or explicit token requests.
     *
     * Any `tokenParams` objects passed in will entirely replace (as opposed to being merged with) the currently client library saved `tokenParams`.
     *
     * @param tokenParams - Not yet documented.
     * @param callback - Not yet documented.
     */
    authorize(tokenParams?: TokenParams, callback?: tokenDetailsCallback): void;
    /**
     * Instructs the library to get a new token immediately. When using the realtime client, it will upgrade the current realtime connection to use the new token, or if not connected, will initiate a connection to Ably once the new token has been obtained. Also stores any `tokenParams` and `authOptions` passed in as the new defaults, to be used for all subsequent implicit or explicit token requests.
     *
     * @param callback - Not yet documented.
     */
    authorize(callback?: tokenDetailsCallback): void;
    /**
     * Creates and signs an Ably `TokenRequest` based on the specified (or if none specified, the client library stored) `tokenParams` and `authOptions`. Note this can only be used when the API `key` value is available locally. Otherwise, the Ably `TokenRequest` must be obtained from the key owner. Use this to generate an Ably `TokenRequest` in order to implement an Ably Token request callback for use by other clients.
     *
     * Both `authOptions` and `tokenParams` are optional. When omitted or `null`, the default token parameters and authentication options for the client library are used, as specified in the `ClientOptions` when the client library was instantiated, or later updated with an explicit `authorize` request. Values passed in will be used instead of (rather than being merged with) the default values.
     *
     * To understand why an Ably `TokenRequest` may be issued to clients in favor of a token, see [Token Authentication explained](https://ably.com/documentation/core-features/authentication/#token-authentication).
     *
     * @param tokenParams - Not yet documented.
     * @param authOptions - Not yet documented.
     * @param callback - Not yet documented.
     */
    createTokenRequest(
      tokenParams?: TokenParams | null,
      authOptions?: AuthOptions | null,
      callback?: tokenRequestCallback
    ): void;
    /**
     * Creates and signs an Ably `TokenRequest` based on the specified (or if none specified, the client library stored) `tokenParams` and `authOptions`. Note this can only be used when the API `key` value is available locally. Otherwise, the Ably `TokenRequest` must be obtained from the key owner. Use this to generate an Ably `TokenRequest` in order to implement an Ably Token request callback for use by other clients.
     *
     * The `tokenParams` parameter is optional. When omitted or `null`, the default token parameters for the client library are used, as specified in the `ClientOptions` when the client library was instantiated, or later updated with an explicit `authorize` request. Values passed in will be used instead of (rather than being merged with) the default values.
     *
     * To understand why an Ably `TokenRequest` may be issued to clients in favor of a token, see [Token Authentication explained](https://ably.com/documentation/core-features/authentication/#token-authentication).
     *
     * @param tokenParams - Not yet documented.
     * @param callback - Not yet documented.
     */
    createTokenRequest(tokenParams?: TokenParams | null, callback?: tokenRequestCallback): void;
    /**
     * Creates and signs an Ably `TokenRequest` based on the specified (or if none specified, the client library stored) `tokenParams` and `authOptions`. Note this can only be used when the API `key` value is available locally. Otherwise, the Ably `TokenRequest` must be obtained from the key owner. Use this to generate an Ably `TokenRequest` in order to implement an Ably Token request callback for use by other clients.
     *
     * To understand why an Ably `TokenRequest` may be issued to clients in favor of a token, see [Token Authentication explained](https://ably.com/documentation/core-features/authentication/#token-authentication).
     *
     * @param callback - Not yet documented.
     */
    createTokenRequest(callback?: tokenRequestCallback): void;
    /**
     * Calls the [requestToken REST API endpoint](https://ably.com/documentation/rest-api#request-token) to obtain an Ably Token according to the specified tokenParams and authOptions.
     *
     * Both `authOptions` and `tokenParams` are optional. When omitted or `null`, the default token parameters and authentication options for the client library are used, as specified in the `ClientOptions` when the client library was instantiated, or later updated with an explicit `authorize` request. Values passed in will be used instead of (rather than being merged with) the default values.
     *
     * To understand why an Ably `TokenRequest` may be issued to clients in favor of a token, see [Token Authentication explained](https://ably.com/documentation/core-features/authentication/#token-authentication).
     *
     * @param TokenParams - Not yet documented.
     * @param authOptions - Not yet documented.
     * @param callback - Not yet documented.
     */
    requestToken(
      TokenParams?: TokenParams | null,
      authOptions?: AuthOptions | null,
      callback?: tokenDetailsCallback
    ): void;
    /**
     * Calls the [requestToken REST API endpoint](https://ably.com/documentation/rest-api#request-token) to obtain an Ably Token according to the specified tokenParams and authOptions.
     *
     * The `tokenParams` parameter is optional. When omitted or `null`, the default token parameters for the client library are used, as specified in the `ClientOptions` when the client library was instantiated, or later updated with an explicit `authorize` request. Values passed in will be used instead of (rather than being merged with) the default values.
     *
     * To understand why an Ably `TokenRequest` may be issued to clients in favor of a token, see [Token Authentication explained](https://ably.com/documentation/core-features/authentication/#token-authentication).
     *
     * @param TokenParams - Not yet documented.
     * @param callback - Not yet documented.
     */
    requestToken(TokenParams?: TokenParams | null, callback?: tokenDetailsCallback): void;
    /**
     * Calls the [requestToken REST API endpoint](https://ably.com/documentation/rest-api#request-token) to obtain an Ably Token according to the specified tokenParams and authOptions.
     *
     * To understand why an Ably `TokenRequest` may be issued to clients in favor of a token, see [Token Authentication explained](https://ably.com/documentation/core-features/authentication/#token-authentication).
     *
     * @param callback - Not yet documented.
     */
    requestToken(callback?: tokenDetailsCallback): void;
  }

  /**
   * Not yet documented.
   */
  class AuthPromise extends AuthBase {
    /**
     * Instructs the library to get a new token immediately. When using the realtime client, it will upgrade the current realtime connection to use the new token, or if not connected, will initiate a connection to Ably once the new token has been obtained. Also stores any `tokenParams` and `authOptions` passed in as the new defaults, to be used for all subsequent implicit or explicit token requests.
     *
     * Any `tokenParams` and `authOptions` objects passed in will entirely replace (as opposed to being merged with) the currently client library saved `tokenParams` and `authOptions`.
     *
     * @param tokenParams - Not yet documented.
     * @param authOptions - Not yet documented.
     */
    authorize(tokenParams?: TokenParams, authOptions?: AuthOptions): Promise<TokenDetails>;
    /**
     * Creates and signs an Ably `TokenRequest` based on the specified (or if none specified, the client library stored) `tokenParams` and `authOptions`. Note this can only be used when the API `key` value is available locally. Otherwise, the Ably `TokenRequest` must be obtained from the key owner. Use this to generate an Ably `TokenRequest` in order to implement an Ably Token request callback for use by other clients.
     *
     * Both `authOptions` and `tokenParams` are optional. When omitted or `null`, the default token parameters and authentication options for the client library are used, as specified in the `ClientOptions` when the client library was instantiated, or later updated with an explicit `authorize` request. Values passed in will be used instead of (rather than being merged with) the default values.
     *
     * To understand why an Ably `TokenRequest` may be issued to clients in favor of a token, see [Token Authentication explained](https://ably.com/documentation/core-features/authentication/#token-authentication).
     *
     * @param tokenParams - Not yet documented.
     * @param authOptions - Not yet documented.
     */
    createTokenRequest(tokenParams?: TokenParams, authOptions?: AuthOptions): Promise<TokenRequest>;
    /**
     * Calls the [requestToken REST API endpoint](https://ably.com/documentation/rest-api#request-token) to obtain an Ably Token according to the specified tokenParams and authOptions.
     *
     * Both `authOptions` and `tokenParams` are optional. When omitted or `null`, the default token parameters and authentication options for the client library are used, as specified in the `ClientOptions` when the client library was instantiated, or later updated with an explicit `authorize` request. Values passed in will be used instead of (rather than being merged with) the default values.
     *
     * To understand why an Ably `TokenRequest` may be issued to clients in favor of a token, see [Token Authentication explained](https://ably.com/documentation/core-features/authentication/#token-authentication).
     *
     * @param TokenParams - Not yet documented.
     * @param authOptions - Not yet documented.
     */
    requestToken(TokenParams?: TokenParams, authOptions?: AuthOptions): Promise<TokenDetails>;
  }

  /**
   * Not yet documented.
   */
  class PresenceCallbacks {
    /**
     * Get the current presence member set for this channel. In the REST client library this method directly queries [Ably’s REST presence API](https://ably.com/documentation/rest-api#presence).
     *
     * @param params - Not yet documented.
     * @param callback - Not yet documented.
     */
    get(params?: RestPresenceParams, callback?: paginatedResultCallback<PresenceMessage>): void;
    /**
     * Get the current presence member set for this channel. In the REST client library this method directly queries [Ably’s REST presence API](https://ably.com/documentation/rest-api#presence).
     *
     * @param callback - Not yet documented.
     */
    get(callback?: paginatedResultCallback<PresenceMessage>): void;
    /**
     * Gets a paginated set of historical presence message events for this channel. If the channel is configured to persist messages to disk, then the presence message event history will typically be available for 24 – 72 hours. If not, presence message events are only retained in memory by the Ably service for two minutes.
     *
     * @param params - Not yet documented.
     * @param callback - Not yet documented.
     */
    history(params: RestHistoryParams, callback?: paginatedResultCallback<PresenceMessage>): void;
    /**
     * Gets a paginated set of historical presence message events for this channel. If the channel is configured to persist messages to disk, then the presence message event history will typically be available for 24 – 72 hours. If not, presence message events are only retained in memory by the Ably service for two minutes.
     *
     * @param callback - Not yet documented.
     */
    history(callback: paginatedResultCallback<PresenceMessage>): void;
  }

  /**
   * Not yet documented.
   */
  class PresencePromise {
    /**
     * Get the current presence member set for this channel. In the REST client library this method directly queries [Ably’s REST presence API](https://ably.com/documentation/rest-api#presence).
     *
     * @param params - Not yet documented.
     */
    get(params?: RestPresenceParams): Promise<PaginatedResult<PresenceMessage>>;
    /**
     * Gets a paginated set of historical presence message events for this channel. If the channel is configured to persist messages to disk, then the presence message event history will typically be available for 24 – 72 hours. If not, presence message events are only retained in memory by the Ably service for two minutes.
     *
     * @param params - Not yet documented.
     */
    history(params?: RestHistoryParams): Promise<PaginatedResult<PresenceMessage>>;
  }

  /**
   * Not yet documented.
   */
  class RealtimePresenceBase {
    /**
     * Not yet documented.
     */
    syncComplete: boolean;
    /**
     * Unsubscribe the given listener from presence message events on this channel for the given PresenceAction. This removes an earlier event-specific subscription.
     *
     * @param presence - Not yet documented.
     * @param listener - Not yet documented.
     */
    unsubscribe(presence?: PresenceAction | Array<PresenceAction>, listener?: messageCallback<PresenceMessage>): void;
    /**
     * Unsubscribe the given listener from presence message events on this channel. This removes an earlier subscription.
     *
     * @param listener - Not yet documented.
     */
    unsubscribe(listener?: messageCallback<PresenceMessage>): void;
    /**
     * Unsubscribes all listeners to presence message events on this channel. This removes all earlier subscriptions.
     */
    unsubscribe(): void;
  }

  /**
   * Not yet documented.
   */
  class RealtimePresenceCallbacks extends RealtimePresenceBase {
    /**
     * Get the current presence member set for this channel. Typically, this method returns the member set immediately as the member set is retained in memory by the client. However, by default this method will wait until the presence member set is synchronized, so if the synchronization is not yet complete following a channel being attached, this method will wait until the presence member set is synchronized.
     *
     * When a channel is `attached`, the Ably service immediately synchronizes the presence member set with the client. Typically this process completes in milliseconds, however when the presence member set is very large, bandwidth constraints may slow this synchronization process down.
     *
     * When a channel is `initialized` (i.e. no attempt to attach has yet been made for this channel), then calling `get` will implicitly attach the channel.
     *
     * @param params - Not yet documented.
     * @param callback - Not yet documented.
     */
    get(params?: RealtimePresenceParams, callback?: realtimePresenceGetCallback): void;
    /**
     * Get the current presence member set for this channel. Typically, this method returns the member set immediately as the member set is retained in memory by the client. However, by default this method will wait until the presence member set is synchronized, so if the synchronization is not yet complete following a channel being attached, this method will wait until the presence member set is synchronized.
     *
     * When a channel is `attached`, the Ably service immediately synchronizes the presence member set with the client. Typically this process completes in milliseconds, however when the presence member set is very large, bandwidth constraints may slow this synchronization process down.
     *
     * When a channel is `initialized` (i.e. no attempt to attach has yet been made for this channel), then calling `get` will implicitly attach the channel.
     *
     * @param callback - Not yet documented.
     */
    get(callback?: realtimePresenceGetCallback): void;
    /**
     * Gets a paginated set of historical presence message events for this channel. If the channel is configured to persist messages to disk, then the presence message event history will typically be available for 24 – 72 hours. If not, presence message events are only retained in memory by the Ably service for two minutes.
     *
     * @param params - Not yet documented.
     * @param callback - Not yet documented.
     */
    history(params?: RealtimeHistoryParams, callback?: paginatedResultCallback<PresenceMessage>): void;
    /**
     * Gets a paginated set of historical presence message events for this channel. If the channel is configured to persist messages to disk, then the presence message event history will typically be available for 24 – 72 hours. If not, presence message events are only retained in memory by the Ably service for two minutes.
     *
     * @param callback - Not yet documented.
     */
    history(callback?: paginatedResultCallback<PresenceMessage>): void;
    /**
     * Subscribe to presence message events with a given PresenceAction on this channel. The caller supplies a handler, which is called each time one or more presence events occurs such as a member entering or leaving a channel.
     *
     * @param presence - Not yet documented.
     * @param listener - Not yet documented.
     * @param callbackWhenAttached - Not yet documented.
     */
    subscribe(
      presence: PresenceAction | Array<PresenceAction>,
      listener?: messageCallback<PresenceMessage>,
      callbackWhenAttached?: errorCallback
    ): void;
    /**
     * Subscribe to presence message events on this channel. The caller supplies a handler, which is called each time one or more presence events occurs such as a member entering or leaving a channel.
     *
     * @param listener - Not yet documented.
     * @param callbackWhenAttached - Not yet documented.
     */
    subscribe(listener: messageCallback<PresenceMessage>, callbackWhenAttached?: errorCallback): void;
    /**
     * Enter a presence channel and provide data that is associated with the current present member. If the channel is initialized (i.e. no attempt to attach has yet been made for this channel), then calling enter will implicitly attach the channel.
     *
     * @param data - Not yet documented.
     * @param callback - Not yet documented.
     */
    enter(data?: any, callback?: errorCallback): void;
    /**
     * Enter a presence channel without any data. If the channel is initialized (i.e. no attempt to attach has yet been made for this channel), then calling enter will implicitly attach the channel.
     *
     * @param callback - Not yet documented.
     */
    enter(callback?: errorCallback): void;
    /**
     * Update the current member’s data and broadcast an update event to all subscribers. data may be null. If the channel is initialized (i.e. no attempt to attach has yet been made for this channel), then calling update will implicitly attach the channel.
     *
     * @param data - Not yet documented.
     * @param callback - Not yet documented.
     */
    update(data?: any, callback?: errorCallback): void;
    /**
     * Update the current member’s data and broadcast an update event to all subscribers. data may be null. If the channel is initialized (i.e. no attempt to attach has yet been made for this channel), then calling update will implicitly attach the channel.
     *
     * @param callback - Not yet documented.
     */
    update(callback?: errorCallback): void;
    /**
     * Leave a presence channel and emit data that is associated with the current leaving member.
     *
     * @param data - Not yet documented.
     * @param callback - Not yet documented.
     */
    leave(data?: any, callback?: errorCallback): void;
    /**
     * Leave a presence channel without emitting any data.
     *
     * @param callback - Not yet documented.
     */
    leave(callback?: errorCallback): void;
    /**
     * Enter a presence channel and provide data that is associated with the current present member.
     *
     * @param clientId - Not yet documented.
     * @param data - Not yet documented.
     * @param callback - Not yet documented.
     */
    enterClient(clientId: string, data?: any, callback?: errorCallback): void;
    /**
     * Enter a presence channel on behalf of the provided ClientId without any data.
     *
     * @param clientId - Not yet documented.
     * @param callback - Not yet documented.
     */
    enterClient(clientId: string, callback?: errorCallback): void;
    /**
     * Update the member data on behalf of the provided ClientId and broadcast an update event to all subscribers.
     *
     * @param clientId - Not yet documented.
     * @param data - Not yet documented.
     * @param callback - Not yet documented.
     */
    updateClient(clientId: string, data?: any, callback?: errorCallback): void;
    /**
     * Update the member data on behalf of the provided ClientId and broadcast an update event to all subscribers.
     *
     * @param clientId - Not yet documented.
     * @param callback - Not yet documented.
     */
    updateClient(clientId: string, callback?: errorCallback): void;
    /**
     * Leave a presence channel on behalf of the provided ClientId and emit data that is associated with the current leaving member.
     *
     * @param clientId - Not yet documented.
     * @param data - Not yet documented.
     * @param callback - Not yet documented.
     */
    leaveClient(clientId: string, data?: any, callback?: errorCallback): void;
    /**
     * Leave a presence channel on behalf of the provided ClientId without emitting any data.
     *
     * @param clientId - Not yet documented.
     * @param callback - Not yet documented.
     */
    leaveClient(clientId: string, callback?: errorCallback): void;
  }

  /**
   * Not yet documented.
   */
  class RealtimePresencePromise extends RealtimePresenceBase {
    /**
     * Get the current presence member set for this channel. Typically, this method returns the member set immediately as the member set is retained in memory by the client. However, by default this method will wait until the presence member set is synchronized, so if the synchronization is not yet complete following a channel being attached, this method will wait until the presence member set is synchronized.
     *
     * When a channel is `attached`, the Ably service immediately synchronizes the presence member set with the client. Typically this process completes in milliseconds, however when the presence member set is very large, bandwidth constraints may slow this synchronization process down.
     *
     * When a channel is `initialized` (i.e. no attempt to attach has yet been made for this channel), then calling `get` will implicitly attach the channel.
     *
     * @param params - Not yet documented.
     */
    get(params?: RealtimePresenceParams): Promise<PresenceMessage[]>;
    /**
     * Gets a paginated set of historical presence message events for this channel. If the channel is configured to persist messages to disk, then the presence message event history will typically be available for 24 – 72 hours. If not, presence message events are only retained in memory by the Ably service for two minutes.
     *
     * @param params - Not yet documented.
     */
    history(params?: RealtimeHistoryParams): Promise<PaginatedResult<PresenceMessage>>;
    /**
     * Subscribe to presence message events with a given PresenceAction on this channel. The caller supplies a handler, which is called each time one or more presence events occurs such as a member entering or leaving a channel.
     *
     * @param action - Not yet documented.
     * @param listener - Not yet documented.
     */
    subscribe(
      action?: PresenceAction | Array<PresenceAction>,
      listener?: messageCallback<PresenceMessage>
    ): Promise<void>;
    /**
     * Subscribe to presence message events on this channel. The caller supplies a listener function, which is called each time one or more presence events occurs such as a member entering or leaving a channel.
     *
     * @param listener - Not yet documented.
     */
    subscribe(listener?: messageCallback<PresenceMessage>): Promise<void>;
    /**
     * Enter a presence channel and provide data that is associated with the current present member. If the channel is initialized (i.e. no attempt to attach has yet been made for this channel), then calling enter will implicitly attach the channel.
     *
     * @param data - Not yet documented.
     */
    enter(data?: any): Promise<void>;
    /**
     * Update the current member’s data and broadcast an update event to all subscribers. data may be null. If the channel is initialized (i.e. no attempt to attach has yet been made for this channel), then calling update will implicitly attach the channel.
     *
     * @param data - Not yet documented.
     */
    update(data?: any): Promise<void>;
    /**
     * Leave a presence channel and emit data that is associated with the current leaving member.
     *
     * @param data - Not yet documented.
     */
    leave(data?: any): Promise<void>;
    /**
     * Enter a presence channel and provide data that is associated with the current present member.
     *
     * @param clientId - Not yet documented.
     * @param data - Not yet documented.
     */
    enterClient(clientId: string, data?: any): Promise<void>;
    /**
     * Update the member data on behalf of the provided ClientId and broadcast an update event to all subscribers.
     *
     * @param clientId - Not yet documented.
     * @param data - Not yet documented.
     */
    updateClient(clientId: string, data?: any): Promise<void>;
    /**
     * Leave a presence channel on behalf of the provided ClientId and emit data that is associated with the current leaving member.
     *
     * @param clientId - Not yet documented.
     * @param data - Not yet documented.
     */
    leaveClient(clientId: string, data?: any): Promise<void>;
  }

  /**
   * Not yet documented.
   */
  class ChannelBase {
    /**
     * The name String unique to this channel.
     */
    name: string;
  }

  /**
   * Not yet documented.
   */
  class ChannelCallbacks extends ChannelBase {
    /**
     * Provides access to the REST Presence object for this channel which can be used to get members present on the channel, or retrieve presence event history.
     */
    presence: PresenceCallbacks;
    /**
     * Gets a paginated set of historical messages for this channel. If the channel is configured to persist messages to disk, then message history will typically be available for 24 – 72 hours. If not, messages are only retained in memory by the Ably service for two minutes.
     *
     * @param params - Not yet documented.
     * @param callback - Not yet documented.
     */
    history(params?: RestHistoryParams, callback?: paginatedResultCallback<Message>): void;
    /**
     * Gets a paginated set of historical messages for this channel. If the channel is configured to persist messages to disk, then message history will typically be available for 24 – 72 hours. If not, messages are only retained in memory by the Ably service for two minutes.
     *
     * @param callback - Not yet documented.
     */
    history(callback?: paginatedResultCallback<Message>): void;
    /**
     * Publish a single message on this channel based on a given event name and payload. A callback may optionally be passed in to this call to be notified of success or failure of the operation.
     *
     * @param name - Not yet documented.
     * @param messages - Not yet documented.
     * @param callback - Not yet documented.
     */
    publish(name: string, messages: any, callback?: errorCallback): void;
    /**
     * Publish several messages on this channel. A callback may optionally be passed in to this call to be notified of success or failure of the operation. It is worth noting that there are additional considerations and constraints if you want to publish multiple messages idempotently in one publish operation with client-supplied IDs.
     *
     * @param messages - Not yet documented.
     * @param callback - Not yet documented.
     */
    publish(messages: any, callback?: errorCallback): void;
    /**
     * Publish a single message on this channel based on a given event name and payload. A callback may optionally be passed in to this call to be notified of success or failure of the operation.
     *
     * @param name - Not yet documented.
     * @param messages - Not yet documented.
     * @param options - Not yet documented.
     * @param callback - Not yet documented.
     */
    publish(name: string, messages: any, options?: PublishOptions, callback?: errorCallback): void;
    /**
     * Not yet documented.
     *
     * @param callback - Not yet documented.
     */
    status(callback: StandardCallback<ChannelDetails>): void;
  }

  /**
   * Not yet documented.
   */
  class ChannelPromise extends ChannelBase {
    /**
     * Provides access to the REST Presence object for this channel which can be used to get members present on the channel, or retrieve presence event history.
     */
    presence: PresencePromise;
    /**
     * Gets a paginated set of historical messages for this channel. If the channel is configured to persist messages to disk, then message history will typically be available for 24 – 72 hours. If not, messages are only retained in memory by the Ably service for two minutes.
     *
     * @param params - Not yet documented.
     */
    history(params?: RestHistoryParams): Promise<PaginatedResult<Message>>;
    /**
     * Publish several messages on this channel.
     *
     * @param messages - Not yet documented.
     * @param options - Not yet documented.
     */
    publish(messages: any, options?: PublishOptions): Promise<void>;
    /**
     * Publish a single message on this channel based on a given event name and payload.
     *
     * @param name - Not yet documented.
     * @param messages - Not yet documented.
     * @param options - Not yet documented.
     */
    publish(name: string, messages: any, options?: PublishOptions): Promise<void>;
    /**
     * Not yet documented.
     */
    status(): Promise<ChannelDetails>;
  }

  /**
   * Not yet documented.
   */
  class RealtimeChannelBase extends EventEmitter<channelEventCallback, ChannelStateChange, ChannelEvent> {
    /**
     * Not yet documented.
     */
    readonly name: string;
    /**
     * Not yet documented.
     */
    errorReason: ErrorInfo;
    /**
     * Not yet documented.
     */
    readonly state: ChannelState;
    /**
     * Not yet documented.
     */
    params: ChannelParams;
    /**
     * Not yet documented.
     */
    modes: ChannelModes;
<<<<<<< HEAD
    /**
     * Unsubscribe the given listener for the specified event name. This removes an earlier event-specific subscription.
     *
     * @param event - Not yet documented.
     * @param listener - Not yet documented.
     */
    unsubscribe(event?: string | Array<string>, listener?: messageCallback<Message>): void;
    /**
     * Unsubscribe the given listener (for any/all event names). This removes an earlier subscription.
     *
     * @param listener - Not yet documented.
     */
    unsubscribe(listener?: messageCallback<Message>): void;
=======
    unsubscribe: (
      eventOrListener?: string | Array<string> | messageCallback<Message> | MessageFilter,
      listener?: messageCallback<Message>
    ) => void;
>>>>>>> 839355a5
  }

  /**
   * Not yet documented.
   */
  type PublishOptions = {
    /**
     * Not yet documented.
     */
    quickAck?: boolean;
  };

<<<<<<< HEAD
  /**
   * Not yet documented.
   */
=======
  type MessageFilter = {
    name?: string;
    refTimeserial?: string;
    refType?: string;
    isRef?: boolean;
    clientId: string;
  };

>>>>>>> 839355a5
  class RealtimeChannelCallbacks extends RealtimeChannelBase {
    /**
     * Provides access to the Presence object for this channel which can be used to access members present on the channel, or participate in presence.
     */
    presence: RealtimePresenceCallbacks;
<<<<<<< HEAD
    /**
     * Attach to this channel ensuring the channel is created in the Ably system and all messages published on the channel will be received by any channel listeners registered using `subscribe()`. Any resulting channel state change will be emitted to any listeners registered using the on or once methods.
     *
     * As a convenience, `attach()` will be called implicitly if subscribe for the Channel is called, or `enter()` or `subscribe()` is called on the Presence for this Channel.
     *
     * @param callback - Not yet documented.
     */
    attach(callback?: errorCallback): void;
    /**
     * Detach from this channel. Any resulting channel state change will be emitted to any listeners registered using the on or once methods.
     *
     * Please note: Once all clients globally have detached from the channel, the channel will be released in the Ably service within two minutes.
     *
     * @param callback - Not yet documented.
     */
    detach(callback?: errorCallback): void;
    /**
     * Gets a paginated set of historical messages for this channel. If the channel is configured to persist messages to disk, then message history will typically be available for 24 – 72 hours. If not, messages are only retained in memory by the Ably service for two minutes.
     *
     * @param params - Not yet documented.
     * @param callback - Not yet documented.
     */
    history(params?: RealtimeHistoryParams, callback?: paginatedResultCallback<Message>): void;
    /**
     * Gets a paginated set of historical messages for this channel. If the channel is configured to persist messages to disk, then message history will typically be available for 24 – 72 hours. If not, messages are only retained in memory by the Ably service for two minutes.
     *
     * @param callback - Not yet documented.
     */
    history(callback?: paginatedResultCallback<Message>): void;
    /**
     * Not yet documented.
     *
     * @param options - Not yet documented.
     * @param callback - Not yet documented.
     */
    setOptions(options: ChannelOptions, callback?: errorCallback): void;
    /**
     * Subscribe to messages with a given event name on this channel. The caller supplies a listener function, which is called each time one or more matching messages arrives on the channel.
     *
     * @param event - Not yet documented.
     * @param listener - Not yet documented.
     * @param callbackWhenAttached - Not yet documented.
     */
    subscribe(
      event: string | Array<string>,
=======
    attach: (callback?: errorCallback) => void;
    detach: (callback?: errorCallback) => void;
    history: (
      paramsOrCallback?: RealtimeHistoryParams | paginatedResultCallback<Message>,
      callback?: paginatedResultCallback<Message>
    ) => void;
    setOptions: (options: ChannelOptions, callback?: errorCallback) => void;
    subscribe: (
      eventOrCallback: messageCallback<Message> | string | Array<string> | MessageFilter,
>>>>>>> 839355a5
      listener?: messageCallback<Message>,
      callbackWhenAttached?: errorCallback
    ): void;
    /**
     * Subscribe to messages on this channel. The caller supplies a listener function, which is called each time one or more messages arrives on the channel.
     *
     * @param listener - Not yet documented.
     * @param callbackWhenAttached - Not yet documented.
     */
    subscribe(listener: messageCallback<Message>, callbackWhenAttached?: errorCallback): void;
    /**
     * Publish a single message on this channel based on a given event name and payload. A callback may optionally be passed in to this call to be notified of success or failure of the operation. When publish is called, it won’t attempt to implicitly attach to the channel.
     *
     * @param name - Not yet documented.
     * @param messages - Not yet documented.
     * @param callback - Not yet documented.
     */
    publish(name: string, messages: any, callback?: errorCallback): void;
    /**
     * Publish several messages on this channel. A callback may optionally be passed in to this call to be notified of success or failure of the operation. When publish is called with this client library, it won’t attempt to implicitly attach to the channel.
     *
     * @param messages - Not yet documented.
     * @param callback - Not yet documented.
     */
    publish(messages: any, callback?: errorCallback): void;
    /**
     * Publish a single message on this channel based on a given event name and payload. A callback may optionally be passed in to this call to be notified of success or failure of the operation. When publish is called, it won’t attempt to implicitly attach to the channel.
     *
     * @param name - Not yet documented.
     * @param messages - Not yet documented.
     * @param options - Not yet documented.
     * @param callback - Not yet documented.
     */
    publish(name: string, messages: any, options?: PublishOptions, callback?: errorCallback): void;
    /**
     * Not yet documented.
     *
     * @param targetState - Not yet documented.
     * @param callback - Not yet documented.
     */
    whenState(targetState: ChannelState, callback: channelEventCallback): void;
  }

  /**
   * Not yet documented.
   */
  class RealtimeChannelPromise extends RealtimeChannelBase {
    /**
     * Provides access to the Presence object for this channel which can be used to access members present on the channel, or participate in presence.
     */
    presence: RealtimePresencePromise;
<<<<<<< HEAD
    /**
     * Attach to this channel ensuring the channel is created in the Ably system and all messages published on the channel will be received by any channel listeners registered using `subscribe()`. Any resulting channel state change will be emitted to any listeners registered using the on or once methods.
     *
     * As a convenience, `attach()` will be called implicitly if subscribe for the Channel is called, or `enter()` or `subscribe()` is called on the Presence for this Channel.
     */
    attach(): Promise<void>;
    /**
     * Detach from this channel. Any resulting channel state change will be emitted to any listeners registered using the on or once methods.
     *
     * Please note: Once all clients globally have detached from the channel, the channel will be released in the Ably service within two minutes.
     */
    detach(): Promise<void>;
    /**
     * Gets a paginated set of historical messages for this channel. If the channel is configured to persist messages to disk, then message history will typically be available for 24 – 72 hours. If not, messages are only retained in memory by the Ably service for two minutes.
     *
     * @param params - Not yet documented.
     */
    history(params?: RealtimeHistoryParams): Promise<PaginatedResult<Message>>;
    /**
     * Not yet documented.
     *
     * @param options - Not yet documented.
     */
    setOptions(options: ChannelOptions): Promise<void>;
    /**
     * Subscribe to messages with a given event name on this channel. The caller supplies a listener function, which is called each time one or more matching messages arrives on the channel.
     *
     * @param event - Not yet documented.
     * @param listener - Not yet documented.
     */
    subscribe(event: string | Array<string>, listener?: messageCallback<Message>): Promise<void>;
    /**
     * Subscribe to messages on this channel. The caller supplies a listener function, which is called each time one or more messages arrives on the channel.
     *
     * @param callback - Not yet documented.
     */
    subscribe(callback: messageCallback<Message>): Promise<void>;
    /**
     * Publish a single message on this channel based on a given event name and payload. When publish is called, it won’t attempt to implicitly attach to the channel.
     *
     * @param name - Not yet documented.
     * @param messages - Not yet documented.
     * @param options - Not yet documented.
     */
=======
    attach: () => Promise<void>;
    detach: () => Promise<void>;
    history: (params?: RealtimeHistoryParams) => Promise<PaginatedResult<Message>>;
    setOptions: (options: ChannelOptions) => Promise<void>;
    subscribe: (
      eventOrCallback: messageCallback<Message> | string | Array<string> | MessageFilter,
      listener?: messageCallback<Message>
    ) => Promise<void>;
    publish(messages: any, options?: PublishOptions): Promise<void>;
>>>>>>> 839355a5
    publish(name: string, messages: any, options?: PublishOptions): Promise<void>;
    /**
     * Publish several messages on this channel. When publish is called with this client library, it won’t attempt to implicitly attach to the channel.
     *
     * @param messages - Not yet documented.
     * @param options - Not yet documented.
     */
    publish(messages: any, options?: PublishOptions): Promise<void>;
    /**
     * Not yet documented.
     *
     * @param targetState - Not yet documented.
     */
    whenState(targetState: ChannelState): Promise<ChannelStateChange>;
  }

  /**
   * Not yet documented.
   */
  class Channels<T> {
    /**
     * Creates a new Channel object if none for the channel exists, or returns the existing channel object.
     *
     * @param name - Not yet documented.
     * @param channelOptions - Not yet documented.
     */
    get(name: string, channelOptions?: ChannelOptions): T;
    /**
     * Unsubscribes all listeners from a given Channel by name.
     *
     * @param name - Not yet documented.
     */
    release(name: string): void;
  }

  /**
   * A Message represents an individual message that is sent to or received from Ably.
   */
  class Message {
    /**
     * Not yet documented.
     */
    constructor();
    /**
     * A static factory method to create a Message from a deserialized Message-like object encoded using Ably’s wire protocol.
     */
    static fromEncoded: fromEncoded<Message>;
    /**
     * A static factory method to create an array of Messages from an array of deserialized Message-like object encoded using Ably’s wire protocol.
     */
    static fromEncodedArray: fromEncodedArray<Message>;
    /**
     * The client ID of the publisher of this message.
     */
    clientId: string;
    /**
     * The connection ID of the publisher of this message.
     */
    connectionId: string;
    /**
     * The message payload, if provided.
     */
    data: any;
    /**
     * This will typically be empty as all messages received from Ably are automatically decoded client-side using this value. However, if the message encoding cannot be processed, this attribute will contain the remaining transformations not applied to the data payload.
     */
    encoding: string;
    /**
     * Metadata and/or ancillary payloads, if provided. The only currently valid payload for extras is the push object.
     */
    extras: any;
    /**
     * A Unique ID assigned by Ably to this message.
     */
    id: string;
    /**
     * The event name, if provided.
     */
    name: string;
    /**
     * Timestamp when the message was received by the Ably, as milliseconds since the epoch
     */
    timestamp: number;
  }

  /**
   * Not yet documented.
   */
  interface MessageStatic {
    /**
     * A static factory method to create a Message from a deserialized Message-like object encoded using Ably’s wire protocol.
     */
    fromEncoded: fromEncoded<Message>;
    /**
     * A static factory method to create an array of Messages from an array of deserialized Message-like object encoded using Ably’s wire protocol.
     */
    fromEncodedArray: fromEncodedArray<Message>;
  }

  /**
   * Not yet documented.
   */
  class PresenceMessage {
    /**
     * Not yet documented.
     */
    constructor();
    /**
     * A static factory method to create a PresenceMessage from a deserialized PresenceMessage-like object encoded using Ably’s wire protocol.
     */
    static fromEncoded: fromEncoded<PresenceMessage>;
    /**
     * A static factory method to create an array of PresenceMessages from an array of deserialized PresenceMessage-like object encoded using Ably’s wire protocol.
     */
    static fromEncodedArray: fromEncodedArray<PresenceMessage>;
    /**
     * The event signified by a PresenceMessage.
     */
    action: PresenceAction;
    /**
     * The client ID of the publisher of this presence update.
     */
    clientId: string;
    /**
     * The connection ID of the publisher of this presence update.
     */
    connectionId: string;
    /**
     * The presence update payload, if provided.
     */
    data: any;
    /**
     * This will typically be empty as all presence updates received from Ably are automatically decoded client-side using this value. However, if the message encoding cannot be processed, this attribute will contain the remaining transformations not applied to the data payload.
     */
    encoding: string;
    /**
     * Unique ID assigned by Ably to this presence update.
     */
    id: string;
    /**
     * Timestamp when the presence update was received by Ably, as milliseconds since the epoch.
     */
    timestamp: number;
  }

  /**
   * Not yet documented.
   */
  interface PresenceMessageStatic {
    /**
     * A static factory method to create a PresenceMessage from a deserialized PresenceMessage-like object encoded using Ably’s wire protocol.
     */
    fromEncoded: fromEncoded<PresenceMessage>;
    /**
     * A static factory method to create an array of PresenceMessages from an array of deserialized PresenceMessage-like object encoded using Ably’s wire protocol.
     */
    fromEncodedArray: fromEncodedArray<PresenceMessage>;
  }

  /**
   * Not yet documented.
   */
  type CipherKeyParam = ArrayBuffer | Uint8Array | string; // if string must be base64-encoded
  /**
   * Not yet documented.
   */
  type CipherKey = unknown; // WordArray on browsers, Buffer on node, using unknown as
  // user should not be interacting with it - output of getDefaultParams should be used opaquely

  /**
   * Not yet documented.
   */
  type CipherParamOptions = {
    /**
     * A binary (ArrayBuffer or WordArray) or base64-encoded String containing the secret key used for encryption and decryption.
     */
    key: CipherKeyParam;
    /**
     * The name of the algorithm in the default system provider, or the lower-cased version of it; eg “aes” or “AES”.
     */
    algorithm?: 'aes';
    /**
     * The key length in bits of the cipher, either 128 or 256.
     */
    keyLength?: number;
    /**
     * The cipher mode.
     */
    mode?: 'cbc';
  };

  /**
   * Not yet documented.
   */
  interface Crypto {
    /**
     * This call obtains a CipherParams object using the values passed in (which must be a subset of CipherParams fields that at a minimum includes a key), filling in any unspecified fields with default values, and checks that the result is a valid and self-consistent.
     *
     * You will rarely need to call this yourself, since the client library will handle it for you if you specify cipher params when initializing a channel or when setting channel options with channel.setOptions().
     *
     * @param callback - Not yet documented.
     */
    generateRandomKey(callback: Types.StandardCallback<CipherKey>): void;
    /**
     * This call obtains a randomly-generated binary key of the specified key length.
     *
     * @param params - Not yet documented.
     * @param callback - Not yet documented.
     */
    getDefaultParams(params: CipherParamOptions, callback: Types.StandardCallback<CipherParams>): void;
  }

  /**
   * Not yet documented.
   */
  class ConnectionBase extends EventEmitter<connectionEventCallback, ConnectionStateChange, ConnectionEvent> {
    /**
     * When a connection failure occurs this property contains the ErrorInfo.
     */
    errorReason: ErrorInfo;
    /**
     * A unique public identifier String for this connection, used to identify this member in presence events and messages.
     */
    id?: string;
    /**
     * A unique private connection key String used to recover or resume a connection, assigned by Ably. When recovering a connection explicitly, the recoveryKey is used in the recover client options as it contains both the key and the last message serial.
     *
     * This private connection key can also be used by other REST clients to publish on behalf of this client. See the [publishing over REST on behalf of a realtime client documentation](https://ably.com/documentation/rest/channels#publish-on-behalf) for more info.
     */
    key?: string;
    /**
     * The recovery key String can be used by another client to recover this connection’s state in the recover client options property. See [connection state recover options](https://ably.com/documentation/realtime/connection#connection-state-recover-options) for more information.
     */
    recoveryKey: string;
    /**
     * The serial number Integer of the last message to be received on this connection, used automatically by the library when recovering or resuming a connection. When recovering a connection explicitly, the recoveryKey is used in the recover client options as it contains both the key and the last message serial.
     */
    serial: number;
    /**
     * The current state of this Connection. See [Connection states](https://ably.com/documentation/realtime/connection#connection-states) for more information.
     */
    readonly state: ConnectionState;
    /**
     * Causes the connection to close, entering the closing state. Once closed, the library will not attempt to re-establish the connection without an explicit call to `connect`.
     */
    close(): void;
    /**
     * Explicitly calling connect is unnecessary unless the `ClientOptions` attribute `autoConnect` is false. Unless already connected or connecting, this method causes the connection to open, entering the connecting state.
     */
    connect(): void;
  }

  /**
   * Not yet documented.
   */
  class ConnectionCallbacks extends ConnectionBase {
    /**
     * When connected, sends a heartbeat ping to the Ably server and executes the callback with any error and the response time in milliseconds when a heartbeat ping request is echoed from the server. This can be useful for measuring true round-trip latency to the connected Ably server.
     *
     * @param callback - Not yet documented.
     */
    ping(callback?: Types.StandardCallback<number>): void;
    /**
     * Not yet documented.
     *
     * @param targetState - Not yet documented.
     * @param callback - Not yet documented.
     */
    whenState(targetState: ConnectionState, callback: connectionEventCallback): void;
  }

  /**
   * Not yet documented.
   */
  class ConnectionPromise extends ConnectionBase {
    /**
     * When connected, sends a heartbeat ping to the Ably server and executes the callback with any error and the response time in milliseconds when a heartbeat ping request is echoed from the server. This can be useful for measuring true round-trip latency to the connected Ably server.
     */
    ping(): Promise<number>;
    /**
     * Not yet documented.
     *
     * @param targetState - Not yet documented.
     */
    whenState(targetState: ConnectionState): Promise<ConnectionStateChange>;
  }

  /**
   * A class representing an individual statistic for a specified interval.
   */
  class Stats {
    /**
     * Aggregates inbound and outbound messages.
     */
    all: StatsMessageTypes;
    /**
     * Breakdown of API requests received via the REST API.
     */
    apiRequests: StatsRequestCount;
    /**
     * Breakdown of channels stats.
     */
    channels: StatsResourceCount;
    /**
     * Breakdown of connection stats data for different (TLS vs non-TLS) connection types.
     */
    connections: StatsConnectionTypes;
    /**
     * Breakdown of all inbound messages.
     */
    inbound: StatsMessageTraffic;
    /**
     * The interval that this statistic applies to.
     */
    intervalId: string;
    /**
     * Breakdown of all outbound messages.
     */
    outbound: StatsMessageTraffic;
    /**
     * Messages persisted for later retrieval via the history API.
     */
    persisted: StatsMessageTypes;
    /**
     * Breakdown of Token requests received via the REST API.
     */
    tokenRequests: StatsRequestCount;
  }

  /**
   * A PaginatedResult is a type that represents a page of results for all message and presence history, stats and REST presence requests. The response from a Ably REST API paginated query is accompanied by metadata that indicates the relative queries available to the PaginatedResult object.
   */
  class PaginatedResult<T> {
    /**
     * Contains the current page of results (for example an Array of Message or PresenceMessage objects for a channel history request).
     */
    items: T[];
    /**
     * Returns a new PaginatedResult for the first page of results.
     *
     * @param results - Not yet documented.
     */
    first(results: paginatedResultCallback<T>): void;
    /**
     * Returns a new PaginatedResult for the first page of results.
     */
    first(): Promise<PaginatedResult<T>>;
    /**
     * Returns a new PaginatedResult loaded with the next page of results. If there are no further pages, then `null` is returned.
     *
     * @param results - Not yet documented.
     */
    next(results: paginatedResultCallback<T>): void;
    /**
     * Returns a new PaginatedResult loaded with the next page of results. If there are no further pages, then `null` is returned.
     */
    next(): Promise<PaginatedResult<T>>;
    /**
     * Not yet documented.
     *
     * @param results - Not yet documented.
     */
    current(results: paginatedResultCallback<T>): void;
    /**
     * Not yet documented.
     */
    current(): Promise<PaginatedResult<T>>;
    /**
     * Returns `true` if there are more pages available by calling next and returns `false` if this page is the last page available.
     */
    hasNext(): boolean;
    /**
     * Returns `true` if this page is the last page and returns `false` if there are more pages available by calling next available.
     */
    isLast(): boolean;
  }

  /**
   * Not yet documented.
   */
  class HttpPaginatedResponse<T = any> extends PaginatedResult<T> {
    /**
     * The HTTP status code of the response.
     */
    statusCode: number;
    /**
     * Whether that HTTP status code indicates success (equivalent to 200 <= statusCode < 300).
     */
    success: boolean;
    /**
     * Not yet documented.
     */
    errorCode: number;
    /**
     * Not yet documented.
     */
    errorMessage: string;
    /**
     * The response’s headers.
     */
    headers: any;
  }

  /**
   * Not yet documented.
   */
  class PushCallbacks {
    /**
     * Not yet documented.
     */
    admin: PushAdminCallbacks;
  }

  /**
   * Not yet documented.
   */
  class PushPromise {
    /**
     * Not yet documented.
     */
    admin: PushAdminPromise;
  }

  /**
   * Not yet documented.
   */
  class PushAdminCallbacks {
    /**
     * The returned DeviceRegistrations object provides functionality for registering, updating, listing and de-registering push devices.
     */
    deviceRegistrations: PushDeviceRegistrationsCallbacks;
    /**
     * The returned PushChannelSubscriptions object provides functionality for subscribing, listing and unsubscribing individual devices or groups of identified devices to push notifications published on channels.
     */
    channelSubscriptions: PushChannelSubscriptionsCallbacks;
    /**
     * Publishes a push notification directly to a device or group of devices sharing a client identifier. See the [push notification direct publishing documentation](https://ably.com/documentation/general/push/publish#direct-publishing) for more information.
     *
     * @param recipient - Not yet documented.
     * @param payload - Not yet documented.
     * @param callback - Not yet documented.
     */
    publish(recipient: any, payload: any, callback?: errorCallback): void;
  }

  /**
   * Not yet documented.
   */
  class PushAdminPromise {
    /**
     * The returned DeviceRegistrations object provides functionality for registering, updating, listing and de-registering push devices.
     */
    deviceRegistrations: PushDeviceRegistrationsPromise;
    /**
     * The returned PushChannelSubscriptions object provides functionality for subscribing, listing and unsubscribing individual devices or groups of identified devices to push notifications published on channels.
     */
    channelSubscriptions: PushChannelSubscriptionsPromise;
    /**
     * Publishes a push notification directly to a device or group of devices sharing a client identifier. See the [push notification direct publishing documentation](https://ably.com/documentation/general/push/publish#direct-publishing) for more information.
     *
     * @param recipient - Not yet documented.
     * @param payload - Not yet documented.
     */
    publish(recipient: any, payload: any): Promise<void>;
  }

  /**
   * Not yet documented.
   */
  class PushDeviceRegistrationsCallbacks {
    /**
     * Register a new DeviceDetails object, or update an existing DeviceDetails object with the Ably service. Requires push-admin permission or push-subscribe permission together with device authentication matching the requested deviceId.
     *
     * @param deviceDetails - Not yet documented.
     * @param callback - Not yet documented.
     */
    save(deviceDetails: DeviceDetails, callback?: Types.StandardCallback<DeviceDetails>): void;
    /**
     * Obtain the DeviceDetails for a device registered for receiving push registrations matching the deviceId argument, or the id attribute of the provided DeviceDetails object. Requires push-admin permission or push-subscribe permission together with device authentication matching the requested deviceId.
     *
     * @param deviceIdOrDetails - Not yet documented.
     * @param callback - Not yet documented.
     */
    get(deviceIdOrDetails: DeviceDetails | string, callback: Types.StandardCallback<DeviceDetails>): void;
    /**
     * Retrieve all devices matching the params filter as a paginated list of DeviceDetails objects. Requires push-admin permission.
     *
     * @param params - Not yet documented.
     * @param callback - Not yet documented.
     */
    list(params: DeviceRegistrationParams, callback: paginatedResultCallback<DeviceDetails>): void;
    /**
     * Remove a device registered for receiving push registrations that matches the deviceId argument, or the id attribute of the provided DeviceDetails object. Requires push-admin permission or push-subscribe permission together with device authentication matching the requested deviceId.
     *
     * @param deviceIdOrDetails - Not yet documented.
     * @param callback - Not yet documented.
     */
    remove(deviceIdOrDetails: DeviceDetails | string, callback?: errorCallback): void;
    /**
     * Delete all devices matching the params filter. Requires push-admin permission.
     *
     * @param params - Not yet documented.
     * @param callback - Not yet documented.
     */
    removeWhere(params: DeviceRegistrationParams, callback?: errorCallback): void;
  }

  /**
   * Not yet documented.
   */
  class PushDeviceRegistrationsPromise {
    /**
     * Register a new DeviceDetails object, or update an existing DeviceDetails object with the Ably service. Requires push-admin permission or push-subscribe permission together with device authentication matching the requested deviceId.
     *
     * @param deviceDetails - Not yet documented.
     */
    save(deviceDetails: DeviceDetails): Promise<DeviceDetails>;
    /**
     * Obtain the DeviceDetails for a device registered for receiving push registrations matching the deviceId argument, or the id attribute of the provided DeviceDetails object. Requires push-admin permission or push-subscribe permission together with device authentication matching the requested deviceId.
     *
     * @param deviceIdOrDetails - Not yet documented.
     */
    get(deviceIdOrDetails: DeviceDetails | string): Promise<DeviceDetails>;
    /**
     * Retrieve all devices matching the params filter as a paginated list of DeviceDetails objects. Requires push-admin permission.
     *
     * @param params - Not yet documented.
     */
    list(params: DeviceRegistrationParams): Promise<PaginatedResult<DeviceDetails>>;
    /**
     * Remove a device registered for receiving push registrations that matches the deviceId argument, or the id attribute of the provided DeviceDetails object. Requires push-admin permission or push-subscribe permission together with device authentication matching the requested deviceId.
     *
     * @param deviceIdOrDetails - Not yet documented.
     */
    remove(deviceIdOrDetails: DeviceDetails | string): Promise<void>;
    /**
     * Delete all devices matching the params filter. Requires push-admin permission.
     *
     * @param params - Not yet documented.
     */
    removeWhere(params: DeviceRegistrationParams): Promise<void>;
  }

  /**
   * Not yet documented.
   */
  class PushChannelSubscriptionsCallbacks {
    /**
     * Subscribe a device or group of devices sharing a client identifier for push notifications published on a channel.
     *
     * @param subscription - Not yet documented.
     * @param callback - Not yet documented.
     */
    save(subscription: PushChannelSubscription, callback?: Types.StandardCallback<PushChannelSubscription>): void;
    /**
     * Retrieve all push channel subscriptions that match the provided params filter as a paginated list of PushChannelSubscription objects. Each PushChannelSubscription represents a device or set of devices sharing the same client identifier registered to a channel to receive push notifications.
     *
     * @param params - Not yet documented.
     * @param callback - Not yet documented.
     */
    list(params: PushChannelSubscriptionParams, callback: paginatedResultCallback<PushChannelSubscription>): void;
    /**
     * Retrieve a list of channels with at least one subscribed device as a paginated list of channel name String objects. Requires push-admin permission.
     *
     * @param params - Not yet documented.
     * @param callback - Not yet documented.
     */
    listChannels(params: PushChannelsParams, callback: paginatedResultCallback<string>): void;
    /**
     * Unsubscribe a device or group of devices sharing a client identifier from push notifications on a channel. Requires push-admin permission or, in the case of a subscription associated with a given deviceId, push-subscribe permission together with device authentication matching that deviceId.
     *
     * @param subscription - Not yet documented.
     * @param callback - Not yet documented.
     */
    remove(subscription: PushChannelSubscription, callback?: errorCallback): void;
    /**
     * Delete all push channel subscriptions matching the params filter. Requires push-admin permission.
     *
     * @param params - Not yet documented.
     * @param callback - Not yet documented.
     */
    removeWhere(params: PushChannelSubscriptionParams, callback?: errorCallback): void;
  }

  /**
   * Not yet documented.
   */
  class PushChannelSubscriptionsPromise {
    /**
     * Subscribe a device or group of devices sharing a client identifier for push notifications published on a channel.
     *
     * @param subscription - Not yet documented.
     */
    save(subscription: PushChannelSubscription): Promise<PushChannelSubscription>;
    /**
     * Retrieve all push channel subscriptions that match the provided params filter as a paginated list of PushChannelSubscription objects. Each PushChannelSubscription represents a device or set of devices sharing the same client identifier registered to a channel to receive push notifications.
     *
     * @param params - Not yet documented.
     */
    list(params: PushChannelSubscriptionParams): Promise<PaginatedResult<PushChannelSubscription>>;
    /**
     * Retrieve a list of channels with at least one subscribed device as a paginated list of channel name String objects. Requires push-admin permission.
     *
     * @param params - Not yet documented.
     */
    listChannels(params: PushChannelsParams): Promise<PaginatedResult<string>>;
    /**
     * Unsubscribe a device or group of devices sharing a client identifier from push notifications on a channel. Requires push-admin permission or, in the case of a subscription associated with a given deviceId, push-subscribe permission together with device authentication matching that deviceId.
     *
     * @param subscription - Not yet documented.
     */
    remove(subscription: PushChannelSubscription): Promise<void>;
    /**
     * Delete all push channel subscriptions matching the params filter. Requires push-admin permission.
     *
     * @param params - Not yet documented.
     */
    removeWhere(params: PushChannelSubscriptionParams): Promise<void>;
  }
}

/**
 * The Ably REST client offers a simple stateless API to interact directly with Ably’s REST API.
 *
 * The REST library is typically used server-side to issue tokens, publish messages, and retrieve message history. If you are building a client-side application, you may want to consider using our stateful Ably Realtime client libraries.
 */
export declare class Rest extends Types.RestCallbacks {}

/**
 * The Ably Realtime client establishes and maintains a persistent connection to Ably and provides methods to publish and subscribe to messages over a low latency realtime connection.
 *
 *
 *
 * The Realtime client extends the REST client and as such provides the functionality available in the REST client in addition to Realtime-specific features.
 *
 *
 *
 * @augments Rest
 */
export declare class Realtime extends Types.RealtimeCallbacks {}<|MERGE_RESOLUTION|>--- conflicted
+++ resolved
@@ -2186,7 +2186,6 @@
      * Not yet documented.
      */
     modes: ChannelModes;
-<<<<<<< HEAD
     /**
      * Unsubscribe the given listener for the specified event name. This removes an earlier event-specific subscription.
      *
@@ -2195,17 +2194,18 @@
      */
     unsubscribe(event?: string | Array<string>, listener?: messageCallback<Message>): void;
     /**
+     * Not yet documented.
+     *
+     * @param filter - Not yet documented.
+     * @param listener - Not yet documented.
+     */
+    unsubscribe(filter: MessageFilter, listener?: messageCallback<Message>): void;
+    /**
      * Unsubscribe the given listener (for any/all event names). This removes an earlier subscription.
      *
      * @param listener - Not yet documented.
      */
     unsubscribe(listener?: messageCallback<Message>): void;
-=======
-    unsubscribe: (
-      eventOrListener?: string | Array<string> | messageCallback<Message> | MessageFilter,
-      listener?: messageCallback<Message>
-    ) => void;
->>>>>>> 839355a5
   }
 
   /**
@@ -2218,26 +2218,40 @@
     quickAck?: boolean;
   };
 
-<<<<<<< HEAD
-  /**
-   * Not yet documented.
-   */
-=======
+  /**
+   * Not yet documented.
+   */
   type MessageFilter = {
+    /**
+     * Not yet documented.
+     */
     name?: string;
+    /**
+     * Not yet documented.
+     */
     refTimeserial?: string;
+    /**
+     * Not yet documented.
+     */
     refType?: string;
+    /**
+     * Not yet documented.
+     */
     isRef?: boolean;
+    /**
+     * Not yet documented.
+     */
     clientId: string;
   };
 
->>>>>>> 839355a5
+  /**
+   * Not yet documented.
+   */
   class RealtimeChannelCallbacks extends RealtimeChannelBase {
     /**
      * Provides access to the Presence object for this channel which can be used to access members present on the channel, or participate in presence.
      */
     presence: RealtimePresenceCallbacks;
-<<<<<<< HEAD
     /**
      * Attach to this channel ensuring the channel is created in the Ably system and all messages published on the channel will be received by any channel listeners registered using `subscribe()`. Any resulting channel state change will be emitted to any listeners registered using the on or once methods.
      *
@@ -2283,21 +2297,18 @@
      */
     subscribe(
       event: string | Array<string>,
-=======
-    attach: (callback?: errorCallback) => void;
-    detach: (callback?: errorCallback) => void;
-    history: (
-      paramsOrCallback?: RealtimeHistoryParams | paginatedResultCallback<Message>,
-      callback?: paginatedResultCallback<Message>
-    ) => void;
-    setOptions: (options: ChannelOptions, callback?: errorCallback) => void;
-    subscribe: (
-      eventOrCallback: messageCallback<Message> | string | Array<string> | MessageFilter,
->>>>>>> 839355a5
       listener?: messageCallback<Message>,
       callbackWhenAttached?: errorCallback
     ): void;
     /**
+     * Not yet documented.
+     *
+     * @param filter - Not yet documented.
+     * @param listener - Not yet documented.
+     * @param callbackWhenAttached - Not yet documented.
+     */
+    subscribe(filter: MessageFilter, listener?: messageCallback<Message>, callbackWhenAttached?: errorCallback): void;
+    /**
      * Subscribe to messages on this channel. The caller supplies a listener function, which is called each time one or more messages arrives on the channel.
      *
      * @param listener - Not yet documented.
@@ -2345,7 +2356,6 @@
      * Provides access to the Presence object for this channel which can be used to access members present on the channel, or participate in presence.
      */
     presence: RealtimePresencePromise;
-<<<<<<< HEAD
     /**
      * Attach to this channel ensuring the channel is created in the Ably system and all messages published on the channel will be received by any channel listeners registered using `subscribe()`. Any resulting channel state change will be emitted to any listeners registered using the on or once methods.
      *
@@ -2377,6 +2387,13 @@
      * @param listener - Not yet documented.
      */
     subscribe(event: string | Array<string>, listener?: messageCallback<Message>): Promise<void>;
+    /**
+     * Not yet documented.
+     *
+     * @param filter - Not yet documented.
+     * @param listener - Not yet documented.
+     */
+    subscribe(filter: MessageFilter, listener?: messageCallback<Message>): Promise<void>;
     /**
      * Subscribe to messages on this channel. The caller supplies a listener function, which is called each time one or more messages arrives on the channel.
      *
@@ -2390,17 +2407,6 @@
      * @param messages - Not yet documented.
      * @param options - Not yet documented.
      */
-=======
-    attach: () => Promise<void>;
-    detach: () => Promise<void>;
-    history: (params?: RealtimeHistoryParams) => Promise<PaginatedResult<Message>>;
-    setOptions: (options: ChannelOptions) => Promise<void>;
-    subscribe: (
-      eventOrCallback: messageCallback<Message> | string | Array<string> | MessageFilter,
-      listener?: messageCallback<Message>
-    ) => Promise<void>;
-    publish(messages: any, options?: PublishOptions): Promise<void>;
->>>>>>> 839355a5
     publish(name: string, messages: any, options?: PublishOptions): Promise<void>;
     /**
      * Publish several messages on this channel. When publish is called with this client library, it won’t attempt to implicitly attach to the channel.
