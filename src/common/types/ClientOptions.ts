import { Modify } from './utils';
import * as API from '../../../ably';
import { ModularPlugins } from 'common/lib/client/modularplugins';

export type RestAgentOptions = {
  keepAlive: boolean;
  maxSockets: number;
};

export default interface ClientOptions extends API.ClientOptions<API.CorePlugins & ModularPlugins> {
  restAgentOptions?: RestAgentOptions;
  pushFullWait?: boolean;
  agents?: Record<string, string | undefined>;
}

/**
 * Properties which internal and test code wish to be able to pass to the public constructor of `Rest` and `Realtime` in order to modify the behaviour of those classes.
 */
export type InternalClientOptions = Modify<
  ClientOptions,
  {
<<<<<<< HEAD
    internal?: {
      maxMessageSize?: number;
    };
=======
    host?: string;
    wsHost?: string;
    queueEvents?: boolean;
    promises?: boolean;
    headers?: Record<string, string>;
>>>>>>> 98368600
  }
>;

export type NormalisedClientOptions = Modify<
  InternalClientOptions,
  {
    realtimeHost: string;
    restHost: string;
    keyName?: string;
    keySecret?: string;
    timeouts: Record<string, number>;
    maxMessageSize: number;
    connectivityCheckParams: Record<string, string> | null;
    headers: Record<string, string>;
  }
>;<|MERGE_RESOLUTION|>--- conflicted
+++ resolved
@@ -13,28 +13,8 @@
   agents?: Record<string, string | undefined>;
 }
 
-/**
- * Properties which internal and test code wish to be able to pass to the public constructor of `Rest` and `Realtime` in order to modify the behaviour of those classes.
- */
-export type InternalClientOptions = Modify<
+export type NormalisedClientOptions = Modify<
   ClientOptions,
-  {
-<<<<<<< HEAD
-    internal?: {
-      maxMessageSize?: number;
-    };
-=======
-    host?: string;
-    wsHost?: string;
-    queueEvents?: boolean;
-    promises?: boolean;
-    headers?: Record<string, string>;
->>>>>>> 98368600
-  }
->;
-
-export type NormalisedClientOptions = Modify<
-  InternalClientOptions,
   {
     realtimeHost: string;
     restHost: string;
