--- conflicted
+++ resolved
@@ -35,12 +35,7 @@
 	"Content-Type": "application/json"
 };
 
-<<<<<<< HEAD
-Defaults.version          = '1.2.9';
-=======
 Defaults.version          = '1.2.11';
-Defaults.libstring        = Platform.libver + '-' + Defaults.version;
->>>>>>> 2839b325
 Defaults.apiVersion       = '1.2';
 
 var agent = 'ably-js/' + Defaults.version;
