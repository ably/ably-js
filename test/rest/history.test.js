'use strict';

define(['shared_helper', 'async', 'chai'], function (helper, async, chai) {
  var rest;
  var expect = chai.expect;
  var exports = {};
  var restTestOnJsonMsgpack = helper.restTestOnJsonMsgpack;
  var utils = helper.Utils;
  var testMessages = [
    { name: 'event0', data: 'some data' },
    { name: 'event1', data: 'some more data' },
    { name: 'event2', data: 'and more' },
    { name: 'event3', data: 'and more' },
    { name: 'event4', data: [1, 2, 3] },
    { name: 'event5', data: { one: 1, two: 2, three: 3 } },
    { name: 'event6', data: { foo: 'bar' } },
  ];
  var reversedMessages = testMessages.map((_, i) => testMessages[testMessages.length - 1 - i]);

  describe('rest/history', function () {
    this.timeout(60 * 1000);

    before(function (done) {
      helper.setupApp(function () {
        rest = helper.AblyRest();
        done();
      });
    });

    restTestOnJsonMsgpack('history_simple', async function (rest, channelName) {
      var testchannel = rest.channels.get('persisted:' + channelName);

      /* first, send a number of events to this channel */
      await Promise.all([
        new Promise((resolve) => setTimeout(resolve, 1000)),
        ...testMessages.map((event) => testchannel.publish(event.name, event.data)),
      ]);

      /* so now the messages are there; try querying the timeline */
      var resultPage = await testchannel.history();
      /* verify all messages are received */
      var messages = resultPage.items;
      expect(messages.length).to.equal(testMessages.length, 'Verify correct number of messages found');

      /* verify message ids are unique */
      var ids = {};
      utils.arrForEach(messages, function (msg) {
        ids[msg.id] = msg;
      });
      expect(utils.keysArray(ids).length).to.equal(
        testMessages.length,
        'Verify correct number of distinct message ids found'
      );
    });

    restTestOnJsonMsgpack('history_multiple', async function (rest, channelName) {
      var testchannel = rest.channels.get('persisted:' + channelName);

      /* first, send a number of events to this channel */
      await Promise.all([new Promise((resolve) => setTimeout(resolve, 1000)), testchannel.publish(testMessages)]);

      /* so now the messages are there; try querying the timeline */
      var resultPage = await testchannel.history();
      /* verify all messages are received */
      var messages = resultPage.items;
      expect(messages.length).to.equal(testMessages.length, 'Verify correct number of messages found');

      /* verify message ids are unique */
      var ids = {};
      utils.arrForEach(messages, function (msg) {
        ids[msg.id] = msg;
      });
      expect(utils.keysArray(ids).length).to.equal(
        testMessages.length,
        'Verify correct number of distinct message ids found'
      );
    });

    restTestOnJsonMsgpack('history_simple_paginated_b', async function (rest, channelName) {
      var testchannel = rest.channels.get('persisted:' + channelName);

      /* first, send a number of events to this channel */
      for (var message of testMessages) {
        await testchannel.publish(message.name, message.data);
      }

      await new Promise((resolve) => setTimeout(resolve, 1000));

      /* so now the messages are there; try querying the timeline to get messages one at a time */
      var ids = {},
        totalMessagesExpected = testMessages.length;

      var resultPage = await testchannel.history({ limit: 1, direction: 'backwards' });
      for (var expectedMessage of reversedMessages) {
        /* verify expected number of messages in this page */
        expect(resultPage.items.length).to.equal(1, 'Verify a single message received');
        var resultMessage = resultPage.items[0];
        ids[resultMessage.id] = resultMessage;

        /* verify expected message */
        expect(expectedMessage.name).to.equal(resultMessage.name, 'Verify expected name value present');
        expect(expectedMessage.data).to.deep.equal(resultMessage.data, 'Verify expected data value present');

        if (--totalMessagesExpected > 0) {
          expect(resultPage.hasNext(), 'Verify next link is present').to.be.ok;
          expect(!resultPage.isLast(), 'Verify not last page').to.be.ok;
          resultPage = await resultPage.next();
        }
      }
      /* verify message ids are unique */
      expect(utils.keysArray(ids).length).to.equal(
        testMessages.length,
        'Verify correct number of distinct message ids found'
      );
    });

    it('history_simple_paginated_f', async function () {
      var testchannel = rest.channels.get('persisted:history_simple_paginated_f');

      /* first, send a number of events to this channel */
      for (var message of testMessages) {
        await testchannel.publish(message.name, message.data);
      }

      await new Promise(function (resolve) {
        setTimeout(resolve, 1000);
      });

      var ids = {},
        totalMessagesExpected = testMessages.length;

      var resultPage = await testchannel.history({ limit: 1, direction: 'forwards' });
      for (var expectedMessage of testMessages) {
        /* verify expected number of messages in this page */
        expect(resultPage.items.length).to.equal(1, 'Verify a single message received');
        var resultMessage = resultPage.items[0];
        ids[resultMessage.id] = resultMessage;

        /* verify expected message */
        expect(expectedMessage.name).to.equal(resultMessage.name, 'Verify expected name value present');
        expect(expectedMessage.data).to.deep.equal(resultMessage.data, 'Verify expected data value present');

        if (--totalMessagesExpected > 0) {
          expect(resultPage.hasNext(), 'Verify next link is present').to.be.ok;
          resultPage = await resultPage.next();
        }
      }

      /* verify message ids are unique */
      expect(utils.keysArray(ids).length).to.equal(
        testMessages.length,
        'Verify correct number of distinct message ids found'
      );
    });

    it('history_multiple_paginated_b', async function () {
      var testchannel = rest.channels.get('persisted:history_multiple_paginated_b');

      /* first, send a number of events to this channel */
      for (var message of testMessages) {
        await testchannel.publish(message.name, message.data);
      }

      await new Promise(function (resolve) {
        setTimeout(resolve, 1000);
      });

      /* so now the messages are there; try querying the timeline to get messages one at a time */
      var ids = {},
        totalMessagesExpected = testMessages.length;

      var resultPage = await testchannel.history({ limit: 1, direction: 'backwards' });
      for (var expectedMessage of reversedMessages) {
        /* verify expected number of messages in this page */
        expect(resultPage.items.length).to.equal(1, 'Verify a single message received');
        var resultMessage = resultPage.items[0];
        ids[resultMessage.id] = resultMessage;

        /* verify expected message */
        expect(expectedMessage.name).to.equal(resultMessage.name, 'Verify expected name value present');
        expect(expectedMessage.data).to.deep.equal(resultMessage.data, 'Verify expected data value present');

        if (--totalMessagesExpected > 0) {
          expect(resultPage.hasNext(), 'Verify next link is present').to.be.ok;
          resultPage = await resultPage.next();
        }
      }
    });

    it('history_multiple_paginated_f', async function () {
      var testchannel = rest.channels.get('persisted:history_multiple_paginated_f');

      /* first, send a number of events to this channel */
      await testchannel.publish(testMessages);

      await new Promise(function (resolve) {
        setTimeout(resolve, 1000);
      });

      /* so now the messages are there; try querying the timeline to get messages one at a time */
      var ids = {},
        totalMessagesExpected = testMessages.length;

      var resultPage = await testchannel.history({ limit: 1, direction: 'forwards' });
      for (var expectedMessage of testMessages) {
        /* verify expected number of messages in this page */
        expect(resultPage.items.length).to.equal(1, 'Verify a single message received');
        var resultMessage = resultPage.items[0];
        ids[resultMessage.id] = resultMessage;

        /* verify expected message */
        expect(expectedMessage.name).to.equal(resultMessage.name, 'Verify expected name value present');
        expect(expectedMessage.data).to.deep.equal(resultMessage.data, 'Verify expected data value present');

        if (--totalMessagesExpected > 0) {
          expect(resultPage.hasNext(), 'Verify next link is present').to.be.ok;
          var resultPage = await resultPage.next();
        }
      }

      /* verify message ids are unique */
      expect(utils.keysArray(ids).length).to.equal(
        testMessages.length,
        'Verify correct number of distinct message ids found'
      );
    });

    restTestOnJsonMsgpack('history_encoding_errors', async function (rest, channelName) {
      var testchannel = rest.channels.get('persisted:' + channelName);
      var badMessage = { name: 'jsonUtf8string', encoding: 'json/utf-8', data: '{"foo":"bar"}' };
      testchannel.publish(badMessage);
      await new Promise((resolve) => setTimeout(resolve, 1000));
      var resultPage = await testchannel.history();
      /* verify all messages are received */
      var message = resultPage.items[0];
      expect(message.data).to.equal(badMessage.data, 'Verify data preserved');
      expect(message.encoding).to.equal(badMessage.encoding, 'Verify encoding preserved');
    });
<<<<<<< HEAD
=======

    restTestOnJsonMsgpack('history_no_next_page', function (done, rest, channelName) {
      const channel = rest.channels.get(channelName);

      channel.history(function (err, firstPage) {
        if (err) {
          done(err);
          return;
        }
        firstPage.next(function (err, secondPage) {
          if (err) {
            done(err);
            return;
          }

          expect(secondPage).to.equal(null);
          done();
        });
      });
    });

    if (typeof Promise !== 'undefined') {
      it('historyPromise', function (done) {
        var rest = helper.AblyRest({ promises: true });
        var testchannel = rest.channels.get('persisted:history_promise');

        testchannel
          .publish('one', null)
          .then(function () {
            return testchannel.publish('two', null);
          })
          .then(function () {
            return testchannel.history({ limit: 1, direction: 'forwards' });
          })
          .then(function (resultPage) {
            expect(resultPage.items.length).to.equal(1);
            expect(resultPage.items[0].name).to.equal('one');
            return resultPage.first();
          })
          .then(function (resultPage) {
            expect(resultPage.items[0].name).to.equal('one');
            return resultPage.current();
          })
          .then(function (resultPage) {
            expect(resultPage.items[0].name).to.equal('one');
            return resultPage.next();
          })
          .then(function (resultPage) {
            expect(resultPage.items[0].name).to.equal('two');
            done();
          })
          ['catch'](function (err) {
            done(err);
          });
      });
    }
>>>>>>> 809c0e9d
  });
});<|MERGE_RESOLUTION|>--- conflicted
+++ resolved
@@ -236,64 +236,14 @@
       expect(message.data).to.equal(badMessage.data, 'Verify data preserved');
       expect(message.encoding).to.equal(badMessage.encoding, 'Verify encoding preserved');
     });
-<<<<<<< HEAD
-=======
-
-    restTestOnJsonMsgpack('history_no_next_page', function (done, rest, channelName) {
+
+    restTestOnJsonMsgpack('history_no_next_page', async function (rest, channelName) {
       const channel = rest.channels.get(channelName);
 
-      channel.history(function (err, firstPage) {
-        if (err) {
-          done(err);
-          return;
-        }
-        firstPage.next(function (err, secondPage) {
-          if (err) {
-            done(err);
-            return;
-          }
-
-          expect(secondPage).to.equal(null);
-          done();
-        });
-      });
-    });
-
-    if (typeof Promise !== 'undefined') {
-      it('historyPromise', function (done) {
-        var rest = helper.AblyRest({ promises: true });
-        var testchannel = rest.channels.get('persisted:history_promise');
-
-        testchannel
-          .publish('one', null)
-          .then(function () {
-            return testchannel.publish('two', null);
-          })
-          .then(function () {
-            return testchannel.history({ limit: 1, direction: 'forwards' });
-          })
-          .then(function (resultPage) {
-            expect(resultPage.items.length).to.equal(1);
-            expect(resultPage.items[0].name).to.equal('one');
-            return resultPage.first();
-          })
-          .then(function (resultPage) {
-            expect(resultPage.items[0].name).to.equal('one');
-            return resultPage.current();
-          })
-          .then(function (resultPage) {
-            expect(resultPage.items[0].name).to.equal('one');
-            return resultPage.next();
-          })
-          .then(function (resultPage) {
-            expect(resultPage.items[0].name).to.equal('two');
-            done();
-          })
-          ['catch'](function (err) {
-            done(err);
-          });
-      });
-    }
->>>>>>> 809c0e9d
+      const firstPage = await channel.history();
+      const secondPage = await firstPage.next();
+
+      expect(secondPage).to.equal(null);
+    });
   });
 });