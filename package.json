--- conflicted
+++ resolved
@@ -16,7 +16,13 @@
     "./build/ably-node.js": "./build/ably-commonjs.js"
   },
   "files": [
-    "src/**"
+    "src/**",
+    "ably.d.ts",
+    "callbacks.d.ts",
+    "callbacks.js",
+    "promises.d.ts",
+    "promises.js",
+    "resources/**"
   ],
   "dependencies": {
     "@ably/msgpack-js": "^0.4.0",
@@ -92,16 +98,9 @@
     "lint:fix": "eslint --fix .",
     "check-closure-compiler": "grunt check-closure-compiler",
     "prepare": "npm run build",
-<<<<<<< HEAD
-    "format": "prettier --write --ignore-path .gitignore src test ably.d.ts webpack.config.js Gruntfile.js",
-    "format:check": "prettier --check --ignore-path .gitignore src test ably.d.ts webpack.config.js Gruntfile.js",
+    "format": "prettier --write --ignore-path .gitignore src test ably.d.ts webpack.config.js Gruntfile.js scripts/cdn_deploy.js",
+    "format:check": "prettier --check --ignore-path .gitignore src test ably.d.ts webpack.config.js Gruntfile.js scripts/cdn_deploy.js",
     "sourcemap": "source-map-explorer build/ably.min.js",
     "sourcemap:noencryption": "source-map-explorer build/ably.noencryption.min.js"
-=======
-    "format": "prettier --write --ignore-path .gitignore common browser nodejs test ably.d.ts webpack.config.js Gruntfile.js scripts/cdn_deploy.js",
-    "format:check": "prettier --check --ignore-path .gitignore common browser nodejs test ably.d.ts webpack.config.js Gruntfile.js scripts/cdn_deploy.js",
-    "sourcemap": "source-map-explorer browser/static/ably.min.js",
-    "sourcemap:noencryption": "source-map-explorer browser/static/ably.noencryption.min.js"
->>>>>>> dcfb35da
   }
 }