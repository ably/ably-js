--- conflicted
+++ resolved
@@ -21,11 +21,7 @@
       });
     });
 
-<<<<<<< HEAD
-    it('status0', async function () {
-=======
-    restTestOnJsonMsgpack('status0', function (done, rest) {
->>>>>>> 53ad2ec2
+    restTestOnJsonMsgpack('status0', async function (rest) {
       var channel = rest.channels.get('status0');
       var channelDetails = await channel.status();
       expect(channelDetails.channelId).to.equal('status0');
