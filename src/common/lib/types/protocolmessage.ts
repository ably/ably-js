import { MsgPack } from 'common/types/msgpack';
import * as API from '../../../../ably';
import { PresenceMessagePlugin } from '../client/modularplugins';
import * as Utils from '../util/utils';
import ErrorInfo from './errorinfo';
import Message, { fromValues as messageFromValues, fromValuesArray as messagesFromValuesArray } from './message';
import PresenceMessage, {
  fromValues as presenceMessageFromValues,
  fromValuesArray as presenceMessagesFromValuesArray,
} from './presencemessage';
import type * as LiveObjectsPlugin from 'plugins/liveobjects';
import Platform from '../../platform';

export const actions = {
  HEARTBEAT: 0,
  ACK: 1,
  NACK: 2,
  CONNECT: 3,
  CONNECTED: 4,
  DISCONNECT: 5,
  DISCONNECTED: 6,
  CLOSE: 7,
  CLOSED: 8,
  ERROR: 9,
  ATTACH: 10,
  ATTACHED: 11,
  DETACH: 12,
  DETACHED: 13,
  PRESENCE: 14,
  MESSAGE: 15,
  SYNC: 16,
  AUTH: 17,
  ACTIVATE: 18,
  STATE: 19,
  STATE_SYNC: 20,
};

export const ActionName: string[] = [];
Object.keys(actions).forEach(function (name) {
  ActionName[(actions as { [key: string]: number })[name]] = name;
});

const flags: { [key: string]: number } = {
  /* Channel attach state flags */
  HAS_PRESENCE: 1 << 0,
  HAS_BACKLOG: 1 << 1,
  RESUMED: 1 << 2,
  TRANSIENT: 1 << 4,
  ATTACH_RESUME: 1 << 5,
  /* Channel mode flags */
  PRESENCE: 1 << 16,
  PUBLISH: 1 << 17,
  SUBSCRIBE: 1 << 18,
  PRESENCE_SUBSCRIBE: 1 << 19,
  STATE_SUBSCRIBE: 1 << 24,
  STATE_PUBLISH: 1 << 25,
  HAS_STATE: 1 << 26,
};
const flagNames = Object.keys(flags);
flags.MODE_ALL =
  flags.PRESENCE |
  flags.PUBLISH |
  flags.SUBSCRIBE |
  flags.PRESENCE_SUBSCRIBE |
  flags.STATE_SUBSCRIBE |
  flags.STATE_PUBLISH;

function toStringArray(array?: any[]): string {
  const result = [];
  if (array) {
    for (let i = 0; i < array.length; i++) {
      result.push(array[i].toString());
    }
  }
  return '[ ' + result.join(', ') + ' ]';
}

export const channelModes = [
  'PRESENCE',
  'PUBLISH',
  'SUBSCRIBE',
  'PRESENCE_SUBSCRIBE',
  'STATE_SUBSCRIBE',
  'STATE_PUBLISH',
];

export const serialize = Utils.encodeBody;

export function deserialize(
  serialized: unknown,
  MsgPack: MsgPack | null,
  presenceMessagePlugin: PresenceMessagePlugin | null,
  liveObjectsPlugin: typeof LiveObjectsPlugin | null,
  format?: Utils.Format,
): ProtocolMessage {
  const deserialized = Utils.decodeBody<Record<string, unknown>>(serialized, MsgPack, format);
  return fromDeserialized(deserialized, presenceMessagePlugin, liveObjectsPlugin);
}

export function fromDeserialized(
  deserialized: Record<string, unknown>,
  presenceMessagePlugin: PresenceMessagePlugin | null,
  liveObjectsPlugin: typeof LiveObjectsPlugin | null,
): ProtocolMessage {
  const error = deserialized.error;
  if (error) {
    deserialized.error = ErrorInfo.fromValues(error as ErrorInfo);
  }

  const messages = deserialized.messages as Message[];
  if (messages) {
    for (let i = 0; i < messages.length; i++) {
      messages[i] = messageFromValues(messages[i], { stringifyAction: true });
    }
  }

  const presence = presenceMessagePlugin ? (deserialized.presence as PresenceMessage[]) : undefined;
  if (presenceMessagePlugin) {
    if (presence && presenceMessagePlugin) {
      for (let i = 0; i < presence.length; i++) {
        presence[i] = presenceMessagePlugin.presenceMessageFromValues(presence[i], true);
      }
    }
  }

<<<<<<< HEAD
  let state: LiveObjectsPlugin.StateMessage[] | undefined = undefined;
  if (liveObjectsPlugin) {
    state = deserialized.state as LiveObjectsPlugin.StateMessage[];
    if (state) {
      for (let i = 0; i < state.length; i++) {
        state[i] = liveObjectsPlugin.StateMessage.fromValues(state[i], Platform);
      }
    }
  }

  return Object.assign(new ProtocolMessage(), { ...deserialized, presence, state });
=======
  return Object.assign(new ProtocolMessage(), { ...deserialized, presence });
>>>>>>> 416c9b09
}

/**
 * Used internally by the tests.
 *
 * LiveObjectsPlugin code can't be included as part of the core library to prevent size growth,
 * so if a test needs to build Live Object state messages, then it must provide LiveObjectsPlugin.
 */
export function makeFromDeserializedWithDependencies(dependencies?: {
  LiveObjectsPlugin: typeof LiveObjectsPlugin | null;
}) {
  return (deserialized: Record<string, unknown>): ProtocolMessage => {
    return fromDeserialized(
      deserialized,
      { presenceMessageFromValues, presenceMessagesFromValuesArray },
      dependencies?.LiveObjectsPlugin ?? null,
    );
  };
}

export function fromValues(values: unknown): ProtocolMessage {
  return Object.assign(new ProtocolMessage(), values);
}

export function stringify(
  msg: any,
  presenceMessagePlugin: PresenceMessagePlugin | null,
  liveObjectsPlugin: typeof LiveObjectsPlugin | null,
): string {
  let result = '[ProtocolMessage';
  if (msg.action !== undefined) result += '; action=' + ActionName[msg.action] || msg.action;

  const simpleAttributes = ['id', 'channel', 'channelSerial', 'connectionId', 'count', 'msgSerial', 'timestamp'];
  let attribute;
  for (let attribIndex = 0; attribIndex < simpleAttributes.length; attribIndex++) {
    attribute = simpleAttributes[attribIndex];
    if (msg[attribute] !== undefined) result += '; ' + attribute + '=' + msg[attribute];
  }

  if (msg.messages) result += '; messages=' + toStringArray(messagesFromValuesArray(msg.messages));
  if (msg.presence && presenceMessagePlugin)
    result += '; presence=' + toStringArray(presenceMessagePlugin.presenceMessagesFromValuesArray(msg.presence));
  if (msg.state && liveObjectsPlugin) {
    result += '; state=' + toStringArray(liveObjectsPlugin.StateMessage.fromValuesArray(msg.state, Platform));
  }
  if (msg.error) result += '; error=' + ErrorInfo.fromValues(msg.error).toString();
  if (msg.auth && msg.auth.accessToken) result += '; token=' + msg.auth.accessToken;
  if (msg.flags) result += '; flags=' + flagNames.filter(msg.hasFlag).join(',');
  if (msg.params) {
    let stringifiedParams = '';
    Utils.forInOwnNonNullProperties(msg.params, function (prop: string) {
      if (stringifiedParams.length > 0) {
        stringifiedParams += '; ';
      }
      stringifiedParams += prop + '=' + msg.params[prop];
    });
    if (stringifiedParams.length > 0) {
      result += '; params=[' + stringifiedParams + ']';
    }
  }
  result += ']';
  return result;
}

class ProtocolMessage {
  action?: number;
  flags?: number;
  id?: string;
  timestamp?: number;
  count?: number;
  error?: ErrorInfo;
  connectionId?: string;
  channel?: string;
  channelSerial?: string | null;
  msgSerial?: number;
  messages?: Message[];
  /**
   * This will be undefined if we skipped decoding this property due to user not requesting Presence functionality — see {@link fromDeserialized}
   */
  presence?: PresenceMessage[];
  /**
   * This will be undefined if we skipped decoding this property due to user not requesting LiveObjects functionality — see {@link fromDeserialized}
   */
  state?: LiveObjectsPlugin.StateMessage[];
  auth?: unknown;
  connectionDetails?: Record<string, unknown>;

  hasFlag = (flag: string): boolean => {
    return ((this.flags as number) & flags[flag]) > 0;
  };

  setFlag(flag: API.ChannelMode): number {
    return (this.flags = (this.flags as number) | flags[flag]);
  }

  getMode(): number | undefined {
    return this.flags && this.flags & flags.MODE_ALL;
  }

  encodeModesToFlags(modes: API.ChannelMode[]): void {
    modes.forEach((mode) => this.setFlag(mode));
  }

  decodeModesFromFlags(): string[] | undefined {
    const modes: string[] = [];
    channelModes.forEach((mode) => {
      if (this.hasFlag(mode)) {
        modes.push(mode);
      }
    });
    return modes.length > 0 ? modes : undefined;
  }
}

export default ProtocolMessage;<|MERGE_RESOLUTION|>--- conflicted
+++ resolved
@@ -123,7 +123,6 @@
     }
   }
 
-<<<<<<< HEAD
   let state: LiveObjectsPlugin.StateMessage[] | undefined = undefined;
   if (liveObjectsPlugin) {
     state = deserialized.state as LiveObjectsPlugin.StateMessage[];
@@ -135,9 +134,6 @@
   }
 
   return Object.assign(new ProtocolMessage(), { ...deserialized, presence, state });
-=======
-  return Object.assign(new ProtocolMessage(), { ...deserialized, presence });
->>>>>>> 416c9b09
 }
 
 /**
