--- conflicted
+++ resolved
@@ -48,13 +48,10 @@
   "devDependencies": {
     "@ably/vcdiff-decoder": "1.0.6",
     "@arethetypeswrong/cli": "^0.13.1",
-<<<<<<< HEAD
-    "@babel/preset-env": "^7.23.6",
-=======
     "@babel/generator": "^7.23.6",
     "@babel/parser": "^7.23.6",
+    "@babel/preset-env": "^7.23.6",
     "@babel/traverse": "^7.23.7",
->>>>>>> 1349b45b
     "@testing-library/react": "^13.3.0",
     "@types/cli-table": "^0.3.4",
     "@types/jmespath": "^0.15.2",
