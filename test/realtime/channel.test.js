--- conflicted
+++ resolved
@@ -697,20 +697,12 @@
                     channelUpdated = true;
                   });
 
-<<<<<<< HEAD
                   whenPromiseSettles(
                     channel.setOptions({
-                      params: params,
-                    }),
-=======
-                  var setOptionsReturned = false;
-                  channel.setOptions(
-                    {
                       params: {
                         modes: 'publish',
                       },
-                    },
->>>>>>> e3e6781a
+                    }),
                     function () {
                       /* Wait a tick so we don' depend on whether the update event runs the
                        * channelUpdated listener or the setOptions listener first */
@@ -730,18 +722,10 @@
                     channelUpdated = true;
                   });
 
-<<<<<<< HEAD
                   whenPromiseSettles(
                     channel.setOptions({
-                      modes: modes,
+                      modes: ['subscribe'],
                     }),
-=======
-                  var setOptionsReturned = false;
-                  channel.setOptions(
-                    {
-                      modes: ['subscribe'],
-                    },
->>>>>>> e3e6781a
                     function () {
                       Ably.Realtime.Platform.Config.nextTick(function () {
                         expect(channelUpdated, 'Check channel went to the server to update the channel mode').to.be.ok;
