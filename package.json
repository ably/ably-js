--- conflicted
+++ resolved
@@ -1,11 +1,7 @@
 {
   "name": "ably",
   "description": "Realtime client library for Ably.io, the realtime messaging service",
-<<<<<<< HEAD
-  "version": "0.8.42",
-=======
   "version": "0.9.0-beta.7",
->>>>>>> a033afbc
   "main": "./nodejs/index.js",
   "typings": "browser/static/ably.d.ts",
   "react-native": {
