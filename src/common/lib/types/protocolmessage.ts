import { MsgPack } from 'common/types/msgpack';
import * as API from '../../../../ably';
import { PresenceMessagePlugin } from '../client/modularplugins';
import * as Utils from '../util/utils';
import ErrorInfo from './errorinfo';
<<<<<<< HEAD
import Message, {
  fromWireProtocol as messageFromWireProtocol,
  fromValuesArray as messagesFromValuesArray,
  WireProtocolMessage,
  MessageEncoding,
} from './message';
import PresenceMessage, {
  fromWireProtocol as presenceMessageFromWireProtocol,
  fromValues as presenceMessageFromValues,
  fromValuesArray as presenceMessagesFromValuesArray,
  WireProtocolPresenceMessage,
} from './presencemessage';
import type * as ObjectsPlugin from 'plugins/objects';

export const actions = {
  HEARTBEAT: 0,
  ACK: 1,
  NACK: 2,
  CONNECT: 3,
  CONNECTED: 4,
  DISCONNECT: 5,
  DISCONNECTED: 6,
  CLOSE: 7,
  CLOSED: 8,
  ERROR: 9,
  ATTACH: 10,
  ATTACHED: 11,
  DETACH: 12,
  DETACHED: 13,
  PRESENCE: 14,
  MESSAGE: 15,
  SYNC: 16,
  AUTH: 17,
  ACTIVATE: 18,
  OBJECT: 19,
  OBJECT_SYNC: 20,
};

export const ActionName: string[] = [];
Object.keys(actions).forEach(function (name) {
  ActionName[(actions as { [key: string]: number })[name]] = name;
});

const flags: { [key: string]: number } = {
  /* Channel attach state flags */
  HAS_PRESENCE: 1 << 0,
  HAS_BACKLOG: 1 << 1,
  RESUMED: 1 << 2,
  TRANSIENT: 1 << 4,
  ATTACH_RESUME: 1 << 5,
  HAS_OBJECTS: 1 << 7,
  /* Channel mode flags */
  PRESENCE: 1 << 16,
  PUBLISH: 1 << 17,
  SUBSCRIBE: 1 << 18,
  PRESENCE_SUBSCRIBE: 1 << 19,
  OBJECT_SUBSCRIBE: 1 << 24,
  OBJECT_PUBLISH: 1 << 25,
};
const flagNames = Object.keys(flags);
flags.MODE_ALL =
  flags.PRESENCE |
  flags.PUBLISH |
  flags.SUBSCRIBE |
  flags.PRESENCE_SUBSCRIBE |
  flags.OBJECT_SUBSCRIBE |
  flags.OBJECT_PUBLISH;
=======
import { WireMessage } from './message';
import PresenceMessage, { WirePresenceMessage } from './presencemessage';
import { flags, flagNames, channelModes, ActionName } from './protocolmessagecommon';
import type { Properties } from '../util/utils';

export const serialize = Utils.encodeBody;
>>>>>>> 494500fa

function toStringArray(array?: any[]): string {
  const result = [];
  if (array) {
    for (let i = 0; i < array.length; i++) {
      result.push(array[i].toString());
    }
  }
  return '[ ' + result.join(', ') + ' ]';
}

<<<<<<< HEAD
export const channelModes = [
  'PRESENCE',
  'PUBLISH',
  'SUBSCRIBE',
  'PRESENCE_SUBSCRIBE',
  'OBJECT_SUBSCRIBE',
  'OBJECT_PUBLISH',
];

export const serialize = Utils.encodeBody;

=======
>>>>>>> 494500fa
export function deserialize(
  serialized: unknown,
  MsgPack: MsgPack | null,
  presenceMessagePlugin: PresenceMessagePlugin | null,
  objectsPlugin: typeof ObjectsPlugin | null,
  format?: Utils.Format,
): ProtocolMessage {
  const deserialized = Utils.decodeBody<Record<string, unknown>>(serialized, MsgPack, format);
  return fromDeserialized(deserialized, presenceMessagePlugin, objectsPlugin);
}

export function fromDeserialized(
  deserialized: Record<string, unknown>,
  presenceMessagePlugin: PresenceMessagePlugin | null,
  objectsPlugin: typeof ObjectsPlugin | null,
): ProtocolMessage {
  let error: ErrorInfo | undefined;
  if (deserialized.error) {
    error = ErrorInfo.fromValues(deserialized.error as ErrorInfo);
  }

  let messages: WireMessage[] | undefined;
  if (deserialized.messages) {
    messages = WireMessage.fromValuesArray(deserialized.messages as Array<Properties<WireMessage>>);
  }

  let presence: WirePresenceMessage[] | undefined;
  if (presenceMessagePlugin && deserialized.presence) {
    presence = presenceMessagePlugin.WirePresenceMessage.fromValuesArray(
      deserialized.presence as Array<Properties<WirePresenceMessage>>,
    );
  }

<<<<<<< HEAD
  let state: ObjectsPlugin.ObjectMessage[] | undefined;
  if (objectsPlugin && deserialized.state) {
    const ds = deserialized.state as ObjectsPlugin.ObjectMessage[];
    state = ds.map((om) => objectsPlugin.ObjectMessage.fromValues(om, Utils, MessageEncoding));
  }

  return Object.assign(new ProtocolMessage(), { ...deserialized, presence, messages, state });
=======
  return Object.assign(new ProtocolMessage(), { ...deserialized, presence, messages, error });
>>>>>>> 494500fa
}

/**
 * Used internally by the tests.
 *
 * ObjectsPlugin code can't be included as part of the core library to prevent size growth,
 * so if a test needs to build object messages, then it must provide the plugin upon call.
 */
<<<<<<< HEAD
export function makeFromDeserializedWithDependencies(dependencies?: { ObjectsPlugin: typeof ObjectsPlugin | null }) {
  return (deserialized: Record<string, unknown>): ProtocolMessage => {
    return fromDeserialized(
      deserialized,
      {
        presenceMessageFromValues,
        presenceMessagesFromValuesArray,
        presenceMessageFromWireProtocol,
      },
      dependencies?.ObjectsPlugin ?? null,
    );
  };
=======
export function fromDeserializedIncludingDependencies(deserialized: Record<string, unknown>): ProtocolMessage {
  return fromDeserialized(deserialized, { PresenceMessage, WirePresenceMessage });
>>>>>>> 494500fa
}

export function fromValues(values: unknown): ProtocolMessage {
  return Object.assign(new ProtocolMessage(), values);
}

export function stringify(
  msg: any,
  presenceMessagePlugin: PresenceMessagePlugin | null,
  objectsPlugin: typeof ObjectsPlugin | null,
): string {
  let result = '[ProtocolMessage';
  if (msg.action !== undefined) result += '; action=' + ActionName[msg.action] || msg.action;

  const simpleAttributes = ['id', 'channel', 'channelSerial', 'connectionId', 'count', 'msgSerial', 'timestamp'];
  let attribute;
  for (let attribIndex = 0; attribIndex < simpleAttributes.length; attribIndex++) {
    attribute = simpleAttributes[attribIndex];
    if (msg[attribute] !== undefined) result += '; ' + attribute + '=' + msg[attribute];
  }

  if (msg.messages) result += '; messages=' + toStringArray(WireMessage.fromValuesArray(msg.messages));
  if (msg.presence && presenceMessagePlugin)
<<<<<<< HEAD
    result += '; presence=' + toStringArray(presenceMessagePlugin.presenceMessagesFromValuesArray(msg.presence));
  if (msg.state && objectsPlugin) {
    result +=
      '; state=' + toStringArray(objectsPlugin.ObjectMessage.fromValuesArray(msg.state, Utils, MessageEncoding));
  }
=======
    result += '; presence=' + toStringArray(presenceMessagePlugin.WirePresenceMessage.fromValuesArray(msg.presence));
>>>>>>> 494500fa
  if (msg.error) result += '; error=' + ErrorInfo.fromValues(msg.error).toString();
  if (msg.auth && msg.auth.accessToken) result += '; token=' + msg.auth.accessToken;
  if (msg.flags) result += '; flags=' + flagNames.filter(msg.hasFlag).join(',');
  if (msg.params) {
    let stringifiedParams = '';
    Utils.forInOwnNonNullProperties(msg.params, function (prop: string) {
      if (stringifiedParams.length > 0) {
        stringifiedParams += '; ';
      }
      stringifiedParams += prop + '=' + msg.params[prop];
    });
    if (stringifiedParams.length > 0) {
      result += '; params=[' + stringifiedParams + ']';
    }
  }
  result += ']';
  return result;
}

class ProtocolMessage {
  action?: number;
  flags?: number;
  id?: string;
  timestamp?: number;
  count?: number;
  error?: ErrorInfo;
  connectionId?: string;
  channel?: string;
  channelSerial?: string | null;
  msgSerial?: number;
<<<<<<< HEAD
  messages?: Message[];
  /**
   * This will be undefined if we skipped decoding this property due to user not requesting Presence functionality — see {@link fromDeserialized}
   */
  presence?: PresenceMessage[];
  /**
   * This will be undefined if we skipped decoding this property due to user not requesting Objects functionality — see {@link fromDeserialized}
   */
  state?: ObjectsPlugin.ObjectMessage[];
=======
  messages?: WireMessage[];
  // This will be undefined if we skipped decoding this property due to user not requesting presence functionality — see `fromDeserialized`
  presence?: WirePresenceMessage[];
>>>>>>> 494500fa
  auth?: unknown;
  connectionDetails?: Record<string, unknown>;

  hasFlag = (flag: string): boolean => {
    return ((this.flags as number) & flags[flag]) > 0;
  };

  setFlag(flag: keyof typeof flags): number {
    return (this.flags = (this.flags as number) | flags[flag]);
  }

  getMode(): number | undefined {
    return this.flags && this.flags & flags.MODE_ALL;
  }

  encodeModesToFlags(modes: API.ChannelMode[]): void {
    modes.forEach((mode) => this.setFlag(mode));
  }

  decodeModesFromFlags(): string[] | undefined {
    const modes: string[] = [];
    channelModes.forEach((mode) => {
      if (this.hasFlag(mode)) {
        modes.push(mode);
      }
    });
    return modes.length > 0 ? modes : undefined;
  }
}

export default ProtocolMessage;<|MERGE_RESOLUTION|>--- conflicted
+++ resolved
@@ -3,82 +3,14 @@
 import { PresenceMessagePlugin } from '../client/modularplugins';
 import * as Utils from '../util/utils';
 import ErrorInfo from './errorinfo';
-<<<<<<< HEAD
-import Message, {
-  fromWireProtocol as messageFromWireProtocol,
-  fromValuesArray as messagesFromValuesArray,
-  WireProtocolMessage,
-  MessageEncoding,
-} from './message';
-import PresenceMessage, {
-  fromWireProtocol as presenceMessageFromWireProtocol,
-  fromValues as presenceMessageFromValues,
-  fromValuesArray as presenceMessagesFromValuesArray,
-  WireProtocolPresenceMessage,
-} from './presencemessage';
-import type * as ObjectsPlugin from 'plugins/objects';
-
-export const actions = {
-  HEARTBEAT: 0,
-  ACK: 1,
-  NACK: 2,
-  CONNECT: 3,
-  CONNECTED: 4,
-  DISCONNECT: 5,
-  DISCONNECTED: 6,
-  CLOSE: 7,
-  CLOSED: 8,
-  ERROR: 9,
-  ATTACH: 10,
-  ATTACHED: 11,
-  DETACH: 12,
-  DETACHED: 13,
-  PRESENCE: 14,
-  MESSAGE: 15,
-  SYNC: 16,
-  AUTH: 17,
-  ACTIVATE: 18,
-  OBJECT: 19,
-  OBJECT_SYNC: 20,
-};
-
-export const ActionName: string[] = [];
-Object.keys(actions).forEach(function (name) {
-  ActionName[(actions as { [key: string]: number })[name]] = name;
-});
-
-const flags: { [key: string]: number } = {
-  /* Channel attach state flags */
-  HAS_PRESENCE: 1 << 0,
-  HAS_BACKLOG: 1 << 1,
-  RESUMED: 1 << 2,
-  TRANSIENT: 1 << 4,
-  ATTACH_RESUME: 1 << 5,
-  HAS_OBJECTS: 1 << 7,
-  /* Channel mode flags */
-  PRESENCE: 1 << 16,
-  PUBLISH: 1 << 17,
-  SUBSCRIBE: 1 << 18,
-  PRESENCE_SUBSCRIBE: 1 << 19,
-  OBJECT_SUBSCRIBE: 1 << 24,
-  OBJECT_PUBLISH: 1 << 25,
-};
-const flagNames = Object.keys(flags);
-flags.MODE_ALL =
-  flags.PRESENCE |
-  flags.PUBLISH |
-  flags.SUBSCRIBE |
-  flags.PRESENCE_SUBSCRIBE |
-  flags.OBJECT_SUBSCRIBE |
-  flags.OBJECT_PUBLISH;
-=======
 import { WireMessage } from './message';
 import PresenceMessage, { WirePresenceMessage } from './presencemessage';
 import { flags, flagNames, channelModes, ActionName } from './protocolmessagecommon';
 import type { Properties } from '../util/utils';
+import type * as ObjectsPlugin from 'plugins/objects';
+import { MessageEncoding } from './basemessage';
 
 export const serialize = Utils.encodeBody;
->>>>>>> 494500fa
 
 function toStringArray(array?: any[]): string {
   const result = [];
@@ -90,20 +22,6 @@
   return '[ ' + result.join(', ') + ' ]';
 }
 
-<<<<<<< HEAD
-export const channelModes = [
-  'PRESENCE',
-  'PUBLISH',
-  'SUBSCRIBE',
-  'PRESENCE_SUBSCRIBE',
-  'OBJECT_SUBSCRIBE',
-  'OBJECT_PUBLISH',
-];
-
-export const serialize = Utils.encodeBody;
-
-=======
->>>>>>> 494500fa
 export function deserialize(
   serialized: unknown,
   MsgPack: MsgPack | null,
@@ -137,17 +55,16 @@
     );
   }
 
-<<<<<<< HEAD
   let state: ObjectsPlugin.ObjectMessage[] | undefined;
   if (objectsPlugin && deserialized.state) {
-    const ds = deserialized.state as ObjectsPlugin.ObjectMessage[];
-    state = ds.map((om) => objectsPlugin.ObjectMessage.fromValues(om, Utils, MessageEncoding));
+    state = objectsPlugin.ObjectMessage.fromValuesArray(
+      deserialized.state as ObjectsPlugin.ObjectMessage[],
+      Utils,
+      MessageEncoding,
+    );
   }
 
-  return Object.assign(new ProtocolMessage(), { ...deserialized, presence, messages, state });
-=======
-  return Object.assign(new ProtocolMessage(), { ...deserialized, presence, messages, error });
->>>>>>> 494500fa
+  return Object.assign(new ProtocolMessage(), { ...deserialized, presence, messages, error, state });
 }
 
 /**
@@ -156,23 +73,17 @@
  * ObjectsPlugin code can't be included as part of the core library to prevent size growth,
  * so if a test needs to build object messages, then it must provide the plugin upon call.
  */
-<<<<<<< HEAD
 export function makeFromDeserializedWithDependencies(dependencies?: { ObjectsPlugin: typeof ObjectsPlugin | null }) {
   return (deserialized: Record<string, unknown>): ProtocolMessage => {
     return fromDeserialized(
       deserialized,
       {
-        presenceMessageFromValues,
-        presenceMessagesFromValuesArray,
-        presenceMessageFromWireProtocol,
+        PresenceMessage,
+        WirePresenceMessage,
       },
       dependencies?.ObjectsPlugin ?? null,
     );
   };
-=======
-export function fromDeserializedIncludingDependencies(deserialized: Record<string, unknown>): ProtocolMessage {
-  return fromDeserialized(deserialized, { PresenceMessage, WirePresenceMessage });
->>>>>>> 494500fa
 }
 
 export function fromValues(values: unknown): ProtocolMessage {
@@ -196,15 +107,10 @@
 
   if (msg.messages) result += '; messages=' + toStringArray(WireMessage.fromValuesArray(msg.messages));
   if (msg.presence && presenceMessagePlugin)
-<<<<<<< HEAD
-    result += '; presence=' + toStringArray(presenceMessagePlugin.presenceMessagesFromValuesArray(msg.presence));
-  if (msg.state && objectsPlugin) {
+    result += '; presence=' + toStringArray(presenceMessagePlugin.WirePresenceMessage.fromValuesArray(msg.presence));
+  if (msg.state && objectsPlugin)
     result +=
       '; state=' + toStringArray(objectsPlugin.ObjectMessage.fromValuesArray(msg.state, Utils, MessageEncoding));
-  }
-=======
-    result += '; presence=' + toStringArray(presenceMessagePlugin.WirePresenceMessage.fromValuesArray(msg.presence));
->>>>>>> 494500fa
   if (msg.error) result += '; error=' + ErrorInfo.fromValues(msg.error).toString();
   if (msg.auth && msg.auth.accessToken) result += '; token=' + msg.auth.accessToken;
   if (msg.flags) result += '; flags=' + flagNames.filter(msg.hasFlag).join(',');
@@ -235,21 +141,15 @@
   channel?: string;
   channelSerial?: string | null;
   msgSerial?: number;
-<<<<<<< HEAD
-  messages?: Message[];
+  messages?: WireMessage[];
   /**
    * This will be undefined if we skipped decoding this property due to user not requesting Presence functionality — see {@link fromDeserialized}
    */
-  presence?: PresenceMessage[];
+  presence?: WirePresenceMessage[];
   /**
    * This will be undefined if we skipped decoding this property due to user not requesting Objects functionality — see {@link fromDeserialized}
    */
   state?: ObjectsPlugin.ObjectMessage[];
-=======
-  messages?: WireMessage[];
-  // This will be undefined if we skipped decoding this property due to user not requesting presence functionality — see `fromDeserialized`
-  presence?: WirePresenceMessage[];
->>>>>>> 494500fa
   auth?: unknown;
   connectionDetails?: Record<string, unknown>;
 
