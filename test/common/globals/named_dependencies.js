/* These modules are paths to common modules loaded by requireJs in the browser or Node */
define(function () {
  return (module.exports = {
    // Ably modules
    ably: { browser: 'build/ably', node: 'build/ably-node' },
    'vcdiff-decoder': {
      browser: 'node_modules/@ably/vcdiff-decoder/dist/vcdiff-decoder',
      node: 'node_modules/@ably/vcdiff-decoder',
    },
    push: {
      browser: 'build/push',
      node: 'build/push',
    },

    // test modules
    globals: { browser: 'test/common/globals/environment', node: 'test/common/globals/environment' },
    shared_helper: { browser: 'test/common/modules/shared_helper', node: 'test/common/modules/shared_helper' },
    async: { browser: 'node_modules/async/lib/async' },
    chai: { browser: 'node_modules/chai/chai', node: 'node_modules/chai/chai' },
    ulid: { browser: 'node_modules/ulid/dist/index.umd', node: 'node_modules/ulid/dist/index.umd' },
<<<<<<< HEAD
    interception_proxy_client: {
      browser: 'test/common/modules/interception_proxy_client',
      node: 'test/common/modules/interception_proxy_client',
=======
    private_api_recorder: {
      browser: 'test/common/modules/private_api_recorder',
      node: 'test/common/modules/private_api_recorder',
>>>>>>> 9b90cd54
    },
  });
});<|MERGE_RESOLUTION|>--- conflicted
+++ resolved
@@ -18,15 +18,13 @@
     async: { browser: 'node_modules/async/lib/async' },
     chai: { browser: 'node_modules/chai/chai', node: 'node_modules/chai/chai' },
     ulid: { browser: 'node_modules/ulid/dist/index.umd', node: 'node_modules/ulid/dist/index.umd' },
-<<<<<<< HEAD
     interception_proxy_client: {
       browser: 'test/common/modules/interception_proxy_client',
       node: 'test/common/modules/interception_proxy_client',
-=======
+    },
     private_api_recorder: {
       browser: 'test/common/modules/private_api_recorder',
       node: 'test/common/modules/private_api_recorder',
->>>>>>> 9b90cd54
     },
   });
 });