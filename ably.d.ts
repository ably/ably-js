--- conflicted
+++ resolved
@@ -871,7 +871,6 @@
    * The client can receive presence messages.
    */
   type PRESENCE_SUBSCRIBE = 'PRESENCE_SUBSCRIBE';
-<<<<<<< HEAD
   /**
    * The client can publish object messages.
    */
@@ -880,12 +879,6 @@
    * The client can receive object messages.
    */
   type OBJECT_SUBSCRIBE = 'OBJECT_SUBSCRIBE';
-  /**
-   * The client is resuming an existing connection.
-   */
-  type ATTACH_RESUME = 'ATTACH_RESUME';
-=======
->>>>>>> 494500fa
 }
 
 /**
@@ -895,14 +888,9 @@
   | ChannelModes.PUBLISH
   | ChannelModes.SUBSCRIBE
   | ChannelModes.PRESENCE
-<<<<<<< HEAD
   | ChannelModes.PRESENCE_SUBSCRIBE
   | ChannelModes.OBJECT_PUBLISH
-  | ChannelModes.OBJECT_SUBSCRIBE
-  | ChannelModes.ATTACH_RESUME;
-=======
-  | ChannelModes.PRESENCE_SUBSCRIBE;
->>>>>>> 494500fa
+  | ChannelModes.OBJECT_SUBSCRIBE;
 
 /**
  * Passes additional properties to a {@link Channel} or {@link RealtimeChannel} object, such as encryption, {@link ChannelMode} and channel parameters.
