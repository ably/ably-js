--- conflicted
+++ resolved
@@ -2,7 +2,6 @@
 
 This contains only the most important and/or user-facing changes; for a full changelog, see the commit history.
 
-<<<<<<< HEAD
 ## [2.0.0](https://github.com/ably/ably-js/tree/2.0.0) (2024-03-21)
 
 The 2.0.0 release introduces a number of new features and QoL improvements, including a new way to remove bloat and reduce the bundle size of your ably-js client, first-class support for Promises, a more idiomatic approach to using ably-js' React Hooks, enhancements to TypeScript typings, and more.
@@ -88,7 +87,7 @@
 </details>
 
 [Full Changelog](https://github.com/ably/ably-js/compare/1.2.50...2.0.0)
-=======
+
 ## [1.2.50](https://github.com/ably/ably-js/tree/1.2.50) (2024-03-21)
 
 - Add new logging API to `ClientOptions` and add a deprecation warning for the old one [\#1671](https://github.com/ably/ably-js/pull/1671)
@@ -97,7 +96,6 @@
 - Improve deprecation log messages [\#1683](https://github.com/ably/ably-js/pull/1683), [\#1685](https://github.com/ably/ably-js/pull/1685)
 - Handle 204 status code in `PaginatedResource` [\#1631](https://github.com/ably/ably-js/pull/1631)
 - Fix typing and deprecation warning for `Crypto.getDefaultParams()` [\#1693](https://github.com/ably/ably-js/pull/1693)
->>>>>>> dc761e71
 
 ## [1.2.49](https://github.com/ably/ably-js/tree/1.2.49) (2024-02-07)
 
