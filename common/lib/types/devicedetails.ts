import Utils from '../util/utils';
import ErrorInfo from './errorinfo';

enum DeviceFormFactor {
	Phone = 'phone',
	Tablet = 'tablet',
	Desktop = 'desktop',
	TV = 'tv',
	Watch = 'watch',
	Car = 'car',
	Embedded = 'embedded',
	Other = 'other',
}

enum DevicePlatform {
	Android = 'android',
	IOS = 'ios',
	Browser = 'browser',
}

type DevicePushState = 'ACTIVE' | 'FAILING' | 'FAILED';

type DevicePushDetails = {
	error?: ErrorInfo;
	recipient?: string;
	state?: DevicePushState;
	metadata?: string;
}

class DeviceDetails {
	id?: string;
	clientId?: string;
	deviceSecret?: string;
	formFactor?: DeviceFormFactor;
	platform?: DevicePlatform;
	push?: DevicePushDetails;
	metadata?: string;
	deviceIdentityToken?: string;

	toJSON(): DeviceDetails {
		return {
			id: this.id,
			deviceSecret: this.deviceSecret,
			platform: this.platform,
			formFactor: this.formFactor,
			clientId: this.clientId,
			metadata: this.metadata,
			deviceIdentityToken: this.deviceIdentityToken,
			push: {
				recipient: this.push?.recipient,
				state: this.push?.state,
				error: this.push?.error
			}
		} as DeviceDetails;
	}

	toString(): string {
		let result = '[DeviceDetails';
		if(this.id)
			result += '; id=' + this.id;
		if(this.platform)
			result += '; platform=' + this.platform;
		if(this.formFactor)
			result += '; formFactor=' + this.formFactor;
		if(this.clientId)
			result += '; clientId=' + this.clientId;
		if(this.metadata)
			result += '; metadata=' + this.metadata;
		if(this.deviceIdentityToken)
			result += '; deviceIdentityToken=' + JSON.stringify(this.deviceIdentityToken);
		if(this.push?.recipient)
			result += '; push.recipient=' + JSON.stringify(this.push.recipient);
		if(this.push?.state)
			result += '; push.state=' + this.push.state;
		if(this.push?.error)
			result += '; push.error=' + JSON.stringify(this.push.error);
		if(this.push?.metadata)
			result += '; push.metadata=' + this.push.metadata;
		result += ']';
		return result;
	}

	static toRequestBody = Utils.encodeBody;

<<<<<<< HEAD
	static fromResponseBody(body: Array<Record<string, unknown>> | Record<string, unknown>, format: Utils.Format) {
=======
	static fromResponseBody(body: Array<Record<string, unknown>> | Record<string, unknown>, format?: Format): DeviceDetails | DeviceDetails[] {
>>>>>>> 585819b8
		if(format) {
			body = Utils.decodeBody(body, format);
		}

		if(Utils.isArray(body)) {
			return DeviceDetails.fromValuesArray(body);
		} else {
			return DeviceDetails.fromValues(body);
		}
	}

	static fromValues(values: Record<string, unknown>): DeviceDetails {
		values.error = values.error && ErrorInfo.fromValues(values.error as Error); 
		return Object.assign(new DeviceDetails(), values);
	}
	
	static fromValuesArray(values: Array<Record<string, unknown>>): DeviceDetails[] {
		const count = values.length, result = new Array(count);
		for(let i = 0; i < count; i++) result[i] = DeviceDetails.fromValues(values[i]);
		return result
	}
}

export default DeviceDetails;<|MERGE_RESOLUTION|>--- conflicted
+++ resolved
@@ -82,11 +82,7 @@
 
 	static toRequestBody = Utils.encodeBody;
 
-<<<<<<< HEAD
-	static fromResponseBody(body: Array<Record<string, unknown>> | Record<string, unknown>, format: Utils.Format) {
-=======
-	static fromResponseBody(body: Array<Record<string, unknown>> | Record<string, unknown>, format?: Format): DeviceDetails | DeviceDetails[] {
->>>>>>> 585819b8
+	static fromResponseBody(body: Array<Record<string, unknown>> | Record<string, unknown>, format?: Utils.Format): DeviceDetails | DeviceDetails[] {
 		if(format) {
 			body = Utils.decodeBody(body, format);
 		}
