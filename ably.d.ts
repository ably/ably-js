--- conflicted
+++ resolved
@@ -414,130 +414,12 @@
    */
   logHandler?: (msg: string) => void;
 
-<<<<<<< HEAD
   /**
    * Enables a non-default Ably port to be specified. For development environments only. The default value is 80.
    *
    * @defaultValue 80
    */
   port?: number;
-=======
-    /**
-     * Enables a non-default Ably port to be specified. For development environments only. The default value is 80.
-     *
-     * @defaultValue 80
-     */
-    port?: number;
-
-    /**
-     * If `false`, this disables the default behavior whereby the library queues messages on a connection in the disconnected or connecting states. The default behavior enables applications to submit messages immediately upon instantiating the library without having to wait for the connection to be established. Applications may use this option to disable queueing if they wish to have application-level control over the queueing. The default is `true`.
-     *
-     * @defaultValue `true`
-     */
-    queueMessages?: boolean;
-
-    /**
-     * Enables a non-default Ably host to be specified. For development environments only. The default value is `rest.ably.io`.
-     *
-     * @defaultValue `"rest.ably.io"`
-     */
-    restHost?: string;
-
-    /**
-     * Enables a non-default Ably host to be specified for realtime connections. For development environments only. The default value is `realtime.ably.io`.
-     *
-     * @defaultValue `"realtime.ably.io"`
-     */
-    realtimeHost?: string;
-
-    /**
-     * An array of fallback hosts to be used in the case of an error necessitating the use of an alternative host. If you have been provided a set of custom fallback hosts by Ably, please specify them here.
-     *
-     * @defaultValue `['a.ably-realtime.com', 'b.ably-realtime.com', 'c.ably-realtime.com', 'd.ably-realtime.com', 'e.ably-realtime.com']``
-     */
-    fallbackHosts?: string[];
-
-    /**
-     * @deprecated This property is deprecated and will be removed in a future version. Enables default fallback hosts to be used.
-     */
-    fallbackHostsUseDefault?: boolean;
-
-    /**
-     * Set of configurable options to set on the HTTP(S) agent used for REST requests.
-     *
-     * See the [NodeJS docs](https://nodejs.org/api/http.html#new-agentoptions) for descriptions of these options.
-     */
-    restAgentOptions?: {
-      /**
-       * See [NodeJS docs](https://nodejs.org/api/http.html#new-agentoptions)
-       */
-      maxSockets?: number;
-      /**
-       * See [NodeJS docs](https://nodejs.org/api/http.html#new-agentoptions)
-       */
-      keepAlive?: boolean;
-    };
-
-    /**
-     * Enables a connection to inherit the state of a previous connection that may have existed under a different instance of the Realtime library. This might typically be used by clients of the browser library to ensure connection state can be preserved when the user refreshes the page. A recovery key string can be explicitly provided, or alternatively if a callback function is provided, the client library will automatically persist the recovery key between page reloads and call the callback when the connection is recoverable. The callback is then responsible for confirming whether the connection should be recovered or not. See [connection state recovery](https://ably.com/docs/realtime/connection/#connection-state-recovery) for further information.
-     */
-    recover?: string | recoverConnectionCallback;
-
-    /**
-     * When `false`, the client will use an insecure connection. The default is `true`, meaning a TLS connection will be used to connect to Ably.
-     *
-     * @defaultValue `true`
-     */
-    tls?: boolean;
-
-    /**
-     * Enables a non-default Ably TLS port to be specified. For development environments only. The default value is 443.
-     *
-     * @defaultValue 443
-     */
-    tlsPort?: number;
-
-    /**
-     * When `true`, the more efficient MsgPack binary encoding is used. When `false`, JSON text encoding is used. The default is `true` for Node.js, and `false` for all other platforms.
-     *
-     * @defaultValue `true` for Node.js, `false` for all other platforms
-     */
-    useBinaryProtocol?: boolean;
-
-    /**
-     * Override the URL used by the realtime client to check if the internet is available.
-     *
-     * In the event of a failure to connect to the primary endpoint, the client will send a
-     * GET request to this URL to check if the internet is available. If this request returns
-     * a success response the client will attempt to connect to a fallback host.
-     */
-    connectivityCheckUrl?: string;
-
-    /**
-     * Disable the check used by the realtime client to check if the internet
-     * is available before connecting to a fallback host.
-     */
-    disableConnectivityCheck?: boolean;
-
-    /**
-     * If the connection is still in the {@link ConnectionState.DISCONNECTED} state after this delay in milliseconds, the client library will attempt to reconnect automatically. The default is 15 seconds.
-     *
-     * @defaultValue 15s
-     */
-    disconnectedRetryTimeout?: number;
-
-    /**
-     * When the connection enters the {@link ConnectionState.SUSPENDED} state, after this delay in milliseconds, if the state is still {@link ConnectionState.SUSPENDED | `SUSPENDED`}, the client library attempts to reconnect automatically. The default is 30 seconds.
-     *
-     * @defaultValue 30s
-     */
-    suspendedRetryTimeout?: number;
-
-    /**
-     * When `true`, the client library will automatically send a close request to Ably whenever the `window` [`beforeunload` event](https://developer.mozilla.org/en-US/docs/Web/API/BeforeUnloadEvent) fires. By enabling this option, the close request sent to Ably ensures the connection state will not be retained and all channels associated with the channel will be detached. This is commonly used by developers who want presence leave events to fire immediately (that is, if a user navigates to another page or closes their browser, then enabling this option will result in the presence member leaving immediately). Without this option or an explicit call to the `close` method of the `Connection` object, Ably expects that the abruptly disconnected connection could later be recovered and therefore does not immediately remove the user from presence. Instead, to avoid “twitchy” presence behaviour an abruptly disconnected client is removed from channels in which they are present after 15 seconds, and the connection state is retained for two minutes. Defaults to `true`.
-     */
-    closeOnUnload?: boolean;
->>>>>>> 64caf8e5
 
   /**
    * If `false`, this disables the default behavior whereby the library queues messages on a connection in the disconnected or connecting states. The default behavior enables applications to submit messages immediately upon instantiating the library without having to wait for the connection to be established. Applications may use this option to disable queueing if they wish to have application-level control over the queueing. The default is `true`.
@@ -603,9 +485,9 @@
   tlsPort?: number;
 
   /**
-   * When `true`, the more efficient MsgPack binary encoding is used. When `false`, JSON text encoding is used. The default is `true`.
-   *
-   * @defaultValue `true`
+   * When `true`, the more efficient MsgPack binary encoding is used. When `false`, JSON text encoding is used. The default is `true` for Node.js, and `false` for all other platforms.
+   *
+   * @defaultValue `true` for Node.js, `false` for all other platforms
    */
   useBinaryProtocol?: boolean;
 
