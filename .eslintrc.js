--- conflicted
+++ resolved
@@ -10,20 +10,14 @@
     sourceType: "module",
   },
   plugins: [
-<<<<<<< HEAD
-    "security",
-    '@typescript-eslint',
-    'jsdoc'
-=======
     "@typescript-eslint",
     "security",
->>>>>>> cd35d6be
+    'jsdoc',
   ],
   extends: [
     "eslint:recommended",
     "plugin:security/recommended",
   ],
-  parser: '@typescript-eslint/parser',
   rules: {
     // comma-dangle used for browser compatibility for browsers that don't support trailing commas
     "comma-dangle": ["error", "always-multiline"],
@@ -33,19 +27,6 @@
     "security/detect-object-injection": "off",
     "@typescript-eslint/no-var-requires": "error",
   },
-<<<<<<< HEAD
-  parserOptions: {
-    sourceType: "module"
-  },
-  overrides: [
-    {
-      files: 'ably.d.ts',
-      extends: [
-        'plugin:jsdoc/recommended'
-      ]
-    }
-  ]
-=======
   overrides: [
     {
       files: ["**/*.{ts,tsx}"],
@@ -58,6 +39,12 @@
 	"no-dupe-class-members": "off",
       },
     },
+    {
+      files: 'ably.d.ts',
+      extends: [
+        'plugin:jsdoc/recommended',
+      ],
+    },
   ],
   ignorePatterns: [
     "build",
@@ -66,5 +53,4 @@
     "scripts",
     "Gruntfile.js",
   ],
->>>>>>> cd35d6be
 }