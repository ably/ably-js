import Platform from 'common/platform';
import * as Utils from '../util/utils';
import Transport from './transport';
import Defaults from '../util/defaults';
import Logger from '../util/logger';
import ProtocolMessage, {
  serialize as serializeProtocolMessage,
  deserialize as deserializeProtocolMessage,
} from '../types/protocolmessage';
import ErrorInfo from '../types/errorinfo';
import NodeWebSocket from 'ws';
import ConnectionManager, { TransportParams } from './connectionmanager';
import Auth from '../client/auth';
import { TransportNames } from 'common/constants/TransportName';

const shortName = TransportNames.WebSocket;

function isNodeWebSocket(ws: WebSocket | NodeWebSocket): ws is NodeWebSocket {
  return !!(ws as NodeWebSocket).on;
}

class WebSocketTransport extends Transport {
  shortName = shortName;
  wsHost: string;
  uri?: string;
  wsConnection?: WebSocket | NodeWebSocket;

  constructor(connectionManager: ConnectionManager, auth: Auth, params: TransportParams) {
    super(connectionManager, auth, params);
    /* If is a browser, can't detect pings, so request protocol heartbeats */
    params.heartbeats = Platform.Config.useProtocolHeartbeats;
    this.wsHost = params.host as string;
  }

  static isAvailable() {
    return !!Platform.Config.WebSocket;
  }

  createWebSocket(uri: string, connectParams: Record<string, string>) {
    this.uri = uri + Utils.toQueryString(connectParams);
    return new Platform.Config.WebSocket(this.uri);
  }

  toString() {
    return 'WebSocketTransport; uri=' + this.uri;
  }

  connect() {
    Logger.logAction(this.logger, Logger.LOG_MINOR, 'WebSocketTransport.connect()', 'starting');
    Transport.prototype.connect.call(this);
    const self = this,
      params = this.params,
      options = params.options;
    const wsScheme = options.tls ? 'wss://' : 'ws://';
    const wsUri = wsScheme + this.wsHost + ':' + Defaults.getPort(options) + '/';
    Logger.logAction(this.logger, Logger.LOG_MINOR, 'WebSocketTransport.connect()', 'uri: ' + wsUri);
    Utils.whenPromiseSettles(
      this.auth.getAuthParams(),
      function (err: ErrorInfo | null, authParams?: Record<string, string>) {
        if (self.isDisposed) {
          return;
        }
        let paramStr = '';
        for (const param in authParams) paramStr += ' ' + param + ': ' + authParams[param] + ';';
        Logger.logAction(
          self.logger,
          Logger.LOG_MINOR,
          'WebSocketTransport.connect()',
          'authParams:' + paramStr + ' err: ' + err,
        );
        if (err) {
          self.disconnect(err);
          return;
        }
        const connectParams = params.getConnectParams(authParams!);
        try {
          const wsConnection = (self.wsConnection = self.createWebSocket(wsUri, connectParams));
          wsConnection.binaryType = Platform.Config.binaryType;
          wsConnection.onopen = function () {
            self.onWsOpen();
          };
          wsConnection.onclose = function (ev: CloseEvent) {
            self.onWsClose(ev);
          };
          wsConnection.onmessage = function (ev: MessageEvent) {
            self.onWsData(ev.data);
          };
          wsConnection.onerror = function (ev: Event) {
            self.onWsError(ev as ErrorEvent);
          };
          if (isNodeWebSocket(wsConnection)) {
            /* node; browsers currently don't have a general eventemitter and can't detect
             * pings. Also, no need to reply with a pong explicitly, ws lib handles that */
            wsConnection.on('ping', function () {
              self.onActivity();
            });
          }
        } catch (e) {
          Logger.logAction(
            self.logger,
            Logger.LOG_ERROR,
            'WebSocketTransport.connect()',
            'Unexpected exception creating websocket: err = ' + ((e as Error).stack || (e as Error).message),
          );
          self.disconnect(e as Error);
        }
      },
    );
  }

  send(message: ProtocolMessage) {
    const wsConnection = this.wsConnection;
    if (!wsConnection) {
      Logger.logAction(this.logger, Logger.LOG_ERROR, 'WebSocketTransport.send()', 'No socket connection');
      return;
    }
    try {
      (wsConnection as NodeWebSocket).send(
        serializeProtocolMessage(message, this.connectionManager.realtime._MsgPack, this.params.format),
      );
    } catch (e) {
      const msg = 'Exception from ws connection when trying to send: ' + Utils.inspectError(e);
      Logger.logAction(this.logger, Logger.LOG_ERROR, 'WebSocketTransport.send()', msg);
      /* Don't try to request a disconnect, that'll just involve sending data
       * down the websocket again. Just finish the transport. */
      this.finish('disconnected', new ErrorInfo(msg, 50000, 500));
    }
  }

  onWsData(data: string) {
    Logger.logAction(
      this.logger,
      Logger.LOG_MICRO,
      'WebSocketTransport.onWsData()',
      'data received; length = ' + data.length + '; type = ' + typeof data,
    );
    try {
      this.onProtocolMessage(
        deserializeProtocolMessage(
          data,
          this.connectionManager.realtime._MsgPack,
          this.connectionManager.realtime._RealtimePresence,
<<<<<<< HEAD
          this.connectionManager.realtime._objectsPlugin,
=======
          this.connectionManager.realtime._Annotations,
>>>>>>> 806163b1
          this.format,
        ),
      );
    } catch (e) {
      Logger.logAction(
        this.logger,
        Logger.LOG_ERROR,
        'WebSocketTransport.onWsData()',
        'Unexpected exception handing channel message: ' + (e as Error).stack,
      );
    }
  }

  onWsOpen() {
    Logger.logAction(this.logger, Logger.LOG_MINOR, 'WebSocketTransport.onWsOpen()', 'opened WebSocket');
    this.emit('preconnect');
  }

  onWsClose(ev: number | CloseEvent) {
    let wasClean, code;
    if (typeof ev == 'object') {
      /* W3C spec-compatible */
      code = ev.code;
      // ev.wasClean is undefined in reactnative
      wasClean = ev.wasClean || code === 1000;
    } /*if(typeof(ev) == 'number')*/ else {
      /* ws in node */
      code = ev;
      wasClean = code == 1000;
    }
    delete this.wsConnection;
    if (wasClean) {
      Logger.logAction(this.logger, Logger.LOG_MINOR, 'WebSocketTransport.onWsClose()', 'Cleanly closed WebSocket');
      const err = new ErrorInfo('Websocket closed', 80003, 400);
      this.finish('disconnected', err);
    } else {
      const msg = 'Unclean disconnection of WebSocket ; code = ' + code,
        err = new ErrorInfo(msg, 80003, 400);
      Logger.logAction(this.logger, Logger.LOG_MINOR, 'WebSocketTransport.onWsClose()', msg);
      this.finish('disconnected', err);
    }
    this.emit('disposed');
  }

  onWsError(err: ErrorEvent) {
    Logger.logAction(
      this.logger,
      Logger.LOG_MINOR,
      'WebSocketTransport.onError()',
      'Error from WebSocket: ' + err.message,
    );
    /* Wait a tick before aborting: if the websocket was connected, this event
     * will be immediately followed by an onclose event with a close code. Allow
     * that to close it (so we see the close code) rather than anticipating it */
    Platform.Config.nextTick(() => {
      this.disconnect(Error(err.message));
    });
  }

  dispose() {
    Logger.logAction(this.logger, Logger.LOG_MINOR, 'WebSocketTransport.dispose()', '');
    this.isDisposed = true;
    const wsConnection = this.wsConnection;
    if (wsConnection) {
      /* Ignore any messages that come through after dispose() is called but before
       * websocket is actually closed. (mostly would be harmless, but if it's a
       * CONNECTED, it'll re-tick isConnected and cause all sorts of havoc) */
      wsConnection.onmessage = function () {};
      delete this.wsConnection;
      /* defer until the next event loop cycle before closing the socket,
       * giving some implementations the opportunity to send any outstanding close message */
      Platform.Config.nextTick(() => {
        Logger.logAction(this.logger, Logger.LOG_MICRO, 'WebSocketTransport.dispose()', 'closing websocket');
        if (!wsConnection) {
          throw new Error('WebSocketTransport.dispose(): wsConnection is not defined');
        }
        wsConnection.close();
      });
    }
  }
}

export default WebSocketTransport;<|MERGE_RESOLUTION|>--- conflicted
+++ resolved
@@ -140,11 +140,8 @@
           data,
           this.connectionManager.realtime._MsgPack,
           this.connectionManager.realtime._RealtimePresence,
-<<<<<<< HEAD
+          this.connectionManager.realtime._Annotations,
           this.connectionManager.realtime._objectsPlugin,
-=======
-          this.connectionManager.realtime._Annotations,
->>>>>>> 806163b1
           this.format,
         ),
       );
