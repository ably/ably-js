name: Lint
on:
  pull_request:
  push:
    branches:
      - main

jobs:
  lint:
    runs-on: ubuntu-latest
    steps:
      - uses: actions/checkout@v2
      - name: Reconfigure git to use HTTP authentication
        run: >
          git config --global url."https://github.com/".insteadOf
          ssh://git@github.com/
      - name: Use Node.js 14.x
        uses: actions/setup-node@v1
        with:
          node-version: 14.x
      - run: npm ci
      - run: npm run lint
      - run: npm run format:check
      - run: npx tsc --noEmit ably.d.ts modules.d.ts
      # for some reason, this doesn't work in CI using `npx attw --pack .`
      - run: npm pack
<<<<<<< HEAD
      - run: npx attw ably-$(npm show ably version).tgz --summary --exclude-entrypoints 'ably/modules'
      # TODO understand this unexpected-module-syntax error (https://github.com/ably/ably-js/issues/1546)
      - run: npx attw ably-$(npm show ably version).tgz --summary --entrypoints 'ably/modules' --ignore-rules unexpected-module-syntax
=======
      - run: npx attw ably-$(node -e "console.log(require('./package.json').version)").tgz --summary
>>>>>>> 64caf8e5
      - run: npm audit --production<|MERGE_RESOLUTION|>--- conflicted
+++ resolved
@@ -24,11 +24,7 @@
       - run: npx tsc --noEmit ably.d.ts modules.d.ts
       # for some reason, this doesn't work in CI using `npx attw --pack .`
       - run: npm pack
-<<<<<<< HEAD
-      - run: npx attw ably-$(npm show ably version).tgz --summary --exclude-entrypoints 'ably/modules'
+      - run: npx attw ably-$(node -e "console.log(require('./package.json').version)").tgz --summary --exclude-entrypoints 'ably/modules'
       # TODO understand this unexpected-module-syntax error (https://github.com/ably/ably-js/issues/1546)
-      - run: npx attw ably-$(npm show ably version).tgz --summary --entrypoints 'ably/modules' --ignore-rules unexpected-module-syntax
-=======
-      - run: npx attw ably-$(node -e "console.log(require('./package.json').version)").tgz --summary
->>>>>>> 64caf8e5
+      - run: npx attw ably-$(node -e "console.log(require('./package.json').version)").tgz --summary --entrypoints 'ably/modules' --ignore-rules unexpected-module-syntax
       - run: npm audit --production