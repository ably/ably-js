import ProtocolMessage, {
  actions,
  channelModes,
  fromValues as protocolMessageFromValues,
} from '../types/protocolmessage';
import EventEmitter from '../util/eventemitter';
import * as Utils from '../util/utils';
import Logger from '../util/logger';
import RealtimePresence from './realtimepresence';
import Message, {
  fromValues as messageFromValues,
  fromValuesArray as messagesFromValuesArray,
  encodeArray as encodeMessagesArray,
  decode as decodeMessage,
  getMessagesSize,
  CipherOptions,
  EncodingDecodingContext,
} from '../types/message';
import ChannelStateChange from './channelstatechange';
import ErrorInfo, { PartialErrorInfo } from '../types/errorinfo';
import PresenceMessage, { decode as decodePresenceMessage } from '../types/presencemessage';
import ConnectionErrors from '../transport/connectionerrors';
import * as API from '../../../../ably';
import ConnectionManager from '../transport/connectionmanager';
import ConnectionStateChange from './connectionstatechange';
import { ErrCallback, StandardCallback } from '../../types/utils';
import BaseRealtime from './baserealtime';
import { ChannelOptions } from '../../types/channel';
import { normaliseChannelOptions } from '../util/defaults';
import { PaginatedResult } from './paginatedresource';

interface RealtimeHistoryParams {
  start?: number;
  end?: number;
  direction?: string;
  limit?: number;
  untilAttach?: boolean;
  from_serial?: string;
}

const noop = function () {};

function validateChannelOptions(options?: API.ChannelOptions) {
  if (options && 'params' in options && !Utils.isObject(options.params)) {
    return new ErrorInfo('options.params must be an object', 40000, 400);
  }
  if (options && 'modes' in options) {
    if (!Utils.isArray(options.modes)) {
      return new ErrorInfo('options.modes must be an array', 40000, 400);
    }
    for (let i = 0; i < options.modes.length; i++) {
      const currentMode = options.modes[i];
      if (
        !currentMode ||
        typeof currentMode !== 'string' ||
        !Utils.arrIn(channelModes, String.prototype.toUpperCase.call(currentMode))
      ) {
        return new ErrorInfo('Invalid channel mode: ' + currentMode, 40000, 400);
      }
    }
  }
}

class RealtimeChannel extends EventEmitter {
  name: string;
  channelOptions: ChannelOptions;
  client: BaseRealtime;
  private _presence: RealtimePresence | null;
  get presence(): RealtimePresence {
    if (!this._presence) {
      Utils.throwMissingModuleError('RealtimePresence');
    }
    return this._presence;
  }
  connectionManager: ConnectionManager;
  state: API.ChannelState;
  subscriptions: EventEmitter;
  filteredSubscriptions?: Map<API.messageCallback<Message>, Map<API.MessageFilter, API.messageCallback<Message>[]>>;
  syncChannelSerial?: string | null;
  properties: {
    attachSerial: string | null | undefined;
    channelSerial: string | null | undefined;
  };
  errorReason: ErrorInfo | string | null;
  _requestedFlags: Array<API.ChannelMode> | null;
  _mode?: null | number;
  _attachResume: boolean;
  _decodingContext: EncodingDecodingContext;
  _lastPayload: {
    messageId?: string | null;
    protocolMessageChannelSerial?: string | null;
    decodeFailureRecoveryInProgress: null | boolean;
  };
  _allChannelChanges: EventEmitter;
  params?: Record<string, any>;
  modes: string[] | undefined;
  stateTimer?: number | NodeJS.Timeout | null;
  retryTimer?: number | NodeJS.Timeout | null;
  retryCount: number = 0;

  constructor(client: BaseRealtime, name: string, options?: API.ChannelOptions) {
    super();
    Logger.logAction(Logger.LOG_MINOR, 'RealtimeChannel()', 'started; name = ' + name);
    this.name = name;
    this.channelOptions = normaliseChannelOptions(client._Crypto ?? null, options);
    this.client = client;
    this._presence = client._RealtimePresence ? new client._RealtimePresence.RealtimePresence(this) : null;
    this.connectionManager = client.connection.connectionManager;
    this.state = 'initialized';
    this.subscriptions = new EventEmitter();
    this.syncChannelSerial = undefined;
    this.properties = {
      attachSerial: undefined,
      channelSerial: undefined,
    };
    this.setOptions(options);
    this.errorReason = null;
    this._requestedFlags = null;
    this._mode = null;
    this._attachResume = false;
    this._decodingContext = {
      channelOptions: this.channelOptions,
      decodeVcdiff: client._decodeVcdiff ?? undefined,
      baseEncodedPreviousPayload: undefined,
    };
    this._lastPayload = {
      messageId: null,
      protocolMessageChannelSerial: null,
      decodeFailureRecoveryInProgress: null,
    };
    /* Only differences between this and the public event emitter is that this emits an
     * update event for all ATTACHEDs, whether resumed or not */
    this._allChannelChanges = new EventEmitter();
  }

  invalidStateError(): ErrorInfo {
    return new ErrorInfo(
      'Channel operation failed as channel state is ' + this.state,
      90001,
      400,
      this.errorReason || undefined
    );
  }

  static processListenerArgs(args: unknown[]): any[] {
    /* [event], listener */
    args = Array.prototype.slice.call(args);
    if (typeof args[0] === 'function') {
      args.unshift(null);
    }
    return args;
  }

<<<<<<< HEAD
  async setOptions(options?: API.ChannelOptions): Promise<void> {
=======
  setOptions(options?: API.Types.ChannelOptions, callback?: ErrCallback): void | Promise<void> {
    const previousChannelOptions = this.channelOptions;
    if (!callback) {
      if (this.rest.options.promises) {
        return Utils.promisify(this, 'setOptions', arguments);
      }
    }
    const _callback =
      callback ||
      function (err?: IPartialErrorInfo | null) {
        if (err) {
          Logger.logAction(Logger.LOG_ERROR, 'RealtimeChannel.setOptions()', 'Set options failed: ' + err.toString());
        }
      };
>>>>>>> 64caf8e5
    const err = validateChannelOptions(options);
    if (err) {
      throw err;
    }
    this.channelOptions = normaliseChannelOptions(this.client._Crypto ?? null, options);
    if (this._decodingContext) this._decodingContext.channelOptions = this.channelOptions;
    if (this._shouldReattachToSetOptions(options, previousChannelOptions)) {
      /* This does not just do _attach(true, null, callback) because that would put us
       * into the 'attaching' state until we receive the new attached, which is
       * conceptually incorrect: we are still attached, we just have a pending request to
       * change some channel params. Per RTL17 going into the attaching state would mean
       * rejecting messages until we have confirmation that the options have changed,
       * which would unnecessarily lose message continuity. */
      this.attachImpl();
      return new Promise((resolve, reject) => {
        // Ignore 'attaching' -- could be just due to to a resume & reattach, should not
        // call back setOptions until we're definitely attached with the new options (or
        // else in a terminal state)
        this._allChannelChanges.once(
          ['attached', 'update', 'detached', 'failed'],
          function (this: { event: string }, stateChange: ConnectionStateChange) {
            switch (this.event) {
              case 'update':
              case 'attached':
                resolve();
                break;
              default:
                reject(stateChange.reason);
            }
          }
        );
      });
    }
  }

<<<<<<< HEAD
  _shouldReattachToSetOptions(options?: API.ChannelOptions) {
=======
  _shouldReattachToSetOptions(options: API.Types.ChannelOptions | undefined, prevOptions: API.Types.ChannelOptions) {
>>>>>>> 64caf8e5
    if (!(this.state === 'attached' || this.state === 'attaching')) {
      return false;
    }
    if (options?.params) {
      // Don't check against the `agent` param - it isn't returned in the ATTACHED message
      const requestedParams = omitAgent(options.params);
      const existingParams = omitAgent(prevOptions.params);

      if (Object.keys(requestedParams).length !== Object.keys(existingParams).length) {
        return true;
      }

      if (!Utils.shallowEquals(existingParams, requestedParams)) {
        return true;
      }
    }
    if (options?.modes) {
      if (!prevOptions.modes || !Utils.arrEquals(options.modes, prevOptions.modes)) {
        return true;
      }
    }
    return false;
  }

  async publish(...args: any[]): Promise<void> {
    let messages = args[0];
    let argCount = args.length;

    if (!this.connectionManager.activeState()) {
      throw this.connectionManager.getError();
    }
    if (argCount == 1) {
      if (Utils.isObject(messages)) messages = [messageFromValues(messages)];
      else if (Utils.isArray(messages)) messages = messagesFromValuesArray(messages);
      else
        throw new ErrorInfo(
          'The single-argument form of publish() expects a message object or an array of message objects',
          40013,
          400
        );
    } else {
      messages = [messageFromValues({ name: args[0], data: args[1] })];
    }
    const maxMessageSize = this.client.options.maxMessageSize;
    await encodeMessagesArray(messages, this.channelOptions as CipherOptions);
    /* RSL1i */
    const size = getMessagesSize(messages);
    if (size > maxMessageSize) {
      throw new ErrorInfo(
        'Maximum size of messages that can be published at once exceeded ( was ' +
          size +
          ' bytes; limit is ' +
          maxMessageSize +
          ' bytes)',
        40009,
        400
      );
    }
    return new Promise((resolve, reject) => {
      this._publish(messages, (err) => (err ? reject(err) : resolve()));
    });
  }

  _publish(messages: Array<Message>, callback: ErrCallback) {
    Logger.logAction(Logger.LOG_MICRO, 'RealtimeChannel.publish()', 'message count = ' + messages.length);
    const state = this.state;
    switch (state) {
      case 'failed':
      case 'suspended':
        callback(ErrorInfo.fromValues(this.invalidStateError()));
        break;
      default: {
        Logger.logAction(Logger.LOG_MICRO, 'RealtimeChannel.publish()', 'sending message; channel state is ' + state);
        const msg = new ProtocolMessage();
        msg.action = actions.MESSAGE;
        msg.channel = this.name;
        msg.messages = messages;
        this.sendMessage(msg, callback);
        break;
      }
    }
  }

  onEvent(messages: Array<any>): void {
    Logger.logAction(Logger.LOG_MICRO, 'RealtimeChannel.onEvent()', 'received message');
    const subscriptions = this.subscriptions;
    for (let i = 0; i < messages.length; i++) {
      const message = messages[i];
      subscriptions.emit(message.name, message);
    }
  }

  async attach(): Promise<ChannelStateChange | null> {
    if (this.state === 'attached') {
      return null;
    }

    return new Promise((resolve, reject) => {
      this._attach(false, null, (err, result) => (err ? reject(err) : resolve(result!)));
    });
  }

  _attach(
    forceReattach: boolean,
    attachReason: ErrorInfo | null,
    callback?: StandardCallback<ChannelStateChange>
  ): void {
    if (!callback) {
      callback = function (err?: ErrorInfo | null) {
        if (err) {
          Logger.logAction(Logger.LOG_ERROR, 'RealtimeChannel._attach()', 'Channel attach failed: ' + err.toString());
        }
      };
    }

    const connectionManager = this.connectionManager;
    if (!connectionManager.activeState()) {
      callback(connectionManager.getError());
      return;
    }

    if (this.state !== 'attaching' || forceReattach) {
      this.requestState('attaching', attachReason);
    }

    this.once(function (this: { event: string }, stateChange: ChannelStateChange) {
      switch (this.event) {
        case 'attached':
          callback?.(null, stateChange);
          break;
        case 'detached':
        case 'suspended':
        case 'failed':
          callback?.(
            stateChange.reason ||
              connectionManager.getError() ||
              new ErrorInfo('Unable to attach; reason unknown; state = ' + this.event, 90000, 500)
          );
          break;
        case 'detaching':
          callback?.(new ErrorInfo('Attach request superseded by a subsequent detach request', 90000, 409));
          break;
      }
    });
  }

  attachImpl(): void {
    Logger.logAction(Logger.LOG_MICRO, 'RealtimeChannel.attachImpl()', 'sending ATTACH message');
    const attachMsg = protocolMessageFromValues({
      action: actions.ATTACH,
      channel: this.name,
      params: this.channelOptions.params,
      // RTL4c1: Includes the channel serial to resume from a previous message
      // or attachment.
      channelSerial: this.properties.channelSerial,
    });
    if (this._requestedFlags) {
      attachMsg.encodeModesToFlags(this._requestedFlags);
    } else if (this.channelOptions.modes) {
      attachMsg.encodeModesToFlags(Utils.allToUpperCase(this.channelOptions.modes) as API.ChannelMode[]);
    }
    if (this._attachResume) {
      attachMsg.setFlag('ATTACH_RESUME');
    }
    if (this._lastPayload.decodeFailureRecoveryInProgress) {
      attachMsg.channelSerial = this._lastPayload.protocolMessageChannelSerial;
    }
    this.sendMessage(attachMsg, noop);
  }

  async detach(): Promise<void> {
    const connectionManager = this.connectionManager;
    if (!connectionManager.activeState()) {
      throw connectionManager.getError();
    }
    switch (this.state) {
      case 'suspended':
        this.notifyState('detached');
        return;
      case 'detached':
        return;
      case 'failed':
        throw new ErrorInfo('Unable to detach; channel state = failed', 90001, 400);
      default:
        this.requestState('detaching');
      // eslint-disable-next-line no-fallthrough
      case 'detaching':
        return new Promise((resolve, reject) => {
          this.once(function (this: { event: string }, stateChange: ChannelStateChange) {
            switch (this.event) {
              case 'detached':
                resolve();
                break;
              case 'attached':
              case 'suspended':
              case 'failed':
                reject(
                  stateChange.reason ||
                    connectionManager.getError() ||
                    new ErrorInfo('Unable to detach; reason unknown; state = ' + this.event, 90000, 500)
                );
                break;
              case 'attaching':
                reject(new ErrorInfo('Detach request superseded by a subsequent attach request', 90000, 409));
                break;
            }
          });
        });
    }
  }

  detachImpl(callback?: ErrCallback): void {
    Logger.logAction(Logger.LOG_MICRO, 'RealtimeChannel.detach()', 'sending DETACH message');
    const msg = protocolMessageFromValues({ action: actions.DETACH, channel: this.name });
    this.sendMessage(msg, callback || noop);
  }

  async subscribe(...args: unknown[] /* [event], listener */): Promise<ChannelStateChange | null> {
    const [event, listener] = RealtimeChannel.processListenerArgs(args);

    if (this.state === 'failed') {
      throw ErrorInfo.fromValues(this.invalidStateError());
    }

    // Filtered
    if (event && typeof event === 'object' && !Array.isArray(event)) {
      this.client._FilteredSubscriptions.subscribeFilter(this, event, listener);
    } else {
      this.subscriptions.on(event, listener);
    }

    return this.attach();
  }

  unsubscribe(...args: unknown[] /* [event], listener */): void {
    const [event, listener] = RealtimeChannel.processListenerArgs(args);

    // If we either have a filtered listener, a filter or both we need to do additional processing to find the original function(s)
    if ((typeof event === 'object' && !listener) || this.filteredSubscriptions?.has(listener)) {
      this.client._FilteredSubscriptions
        .getAndDeleteFilteredSubscriptions(this, event, listener)
        .forEach((l) => this.subscriptions.off(l));
      return;
    }

    this.subscriptions.off(event, listener);
  }

  sync(): void {
    /* check preconditions */
    switch (this.state) {
      case 'initialized':
      case 'detaching':
      case 'detached':
        throw new PartialErrorInfo('Unable to sync to channel; not attached', 40000);
      default:
    }
    const connectionManager = this.connectionManager;
    if (!connectionManager.activeState()) {
      throw connectionManager.getError();
    }

    /* send sync request */
    const syncMessage = protocolMessageFromValues({ action: actions.SYNC, channel: this.name });
    if (this.syncChannelSerial) {
      syncMessage.channelSerial = this.syncChannelSerial;
    }
    connectionManager.send(syncMessage);
  }

  sendMessage(msg: ProtocolMessage, callback?: ErrCallback): void {
    this.connectionManager.send(msg, this.client.options.queueMessages, callback);
  }

  sendPresence(presence: PresenceMessage | PresenceMessage[], callback?: ErrCallback): void {
    const msg = protocolMessageFromValues({
      action: actions.PRESENCE,
      channel: this.name,
      presence: Utils.isArray(presence)
        ? this.client._RealtimePresence!.presenceMessagesFromValuesArray(presence)
        : [this.client._RealtimePresence!.presenceMessageFromValues(presence)],
    });
    this.sendMessage(msg, callback);
  }

  // Access to this method is synchronised by ConnectionManager#processChannelMessage, in order to synchronise access to the state stored in _decodingContext.
  async processMessage(message: ProtocolMessage): Promise<void> {
    if (
      message.action === actions.ATTACHED ||
      message.action === actions.MESSAGE ||
      message.action === actions.PRESENCE
    ) {
      // RTL15b
      this.setChannelSerial(message.channelSerial);
    }

    let syncChannelSerial,
      isSync = false;
    switch (message.action) {
      case actions.ATTACHED: {
        this.properties.attachSerial = message.channelSerial;
        this._mode = message.getMode();
        this.params = (message as any).params || {};
        const modesFromFlags = message.decodeModesFromFlags();
        this.modes = (modesFromFlags && Utils.allToLowerCase(modesFromFlags)) || undefined;
        const resumed = message.hasFlag('RESUMED');
        const hasPresence = message.hasFlag('HAS_PRESENCE');
        const hasBacklog = message.hasFlag('HAS_BACKLOG');
        if (this.state === 'attached') {
          if (!resumed) {
            /* On a loss of continuity, the presence set needs to be re-synced */
            if (this._presence) {
              this._presence.onAttached(hasPresence);
            }
          }
          const change = new ChannelStateChange(this.state, this.state, resumed, hasBacklog, message.error);
          this._allChannelChanges.emit('update', change);
          if (!resumed || this.channelOptions.updateOnAttached) {
            this.emit('update', change);
          }
        } else if (this.state === 'detaching') {
          /* RTL5i: re-send DETACH and remain in the 'detaching' state */
          this.checkPendingState();
        } else {
          this.notifyState('attached', message.error, resumed, hasPresence, hasBacklog);
        }
        break;
      }

      case actions.DETACHED: {
        const detachErr = message.error
          ? ErrorInfo.fromValues(message.error)
          : new ErrorInfo('Channel detached', 90001, 404);
        if (this.state === 'detaching') {
          this.notifyState('detached', detachErr);
        } else if (this.state === 'attaching') {
          /* Only retry immediately if we were previously attached. If we were
           * attaching, go into suspended, fail messages, and wait a few seconds
           * before retrying */
          this.notifyState('suspended', detachErr);
        } else {
          this.requestState('attaching', detachErr);
        }
        break;
      }

      case actions.SYNC:
        /* syncs can have channelSerials, but might not if the sync is one page long */
        isSync = true;
        syncChannelSerial = this.syncChannelSerial = message.channelSerial;
        /* syncs can happen on channels with no presence data as part of connection
         * resuming, in which case protocol message has no presence property */
        if (!message.presence) break;
      // eslint-disable-next-line no-fallthrough
      case actions.PRESENCE: {
        const presence = message.presence;

        if (!presence) {
          break;
        }

        const { id, connectionId, timestamp } = message;

        const options = this.channelOptions;
        let presenceMsg: PresenceMessage;
        for (let i = 0; i < presence.length; i++) {
          try {
            presenceMsg = presence[i];
            await decodePresenceMessage(presenceMsg, options);
            if (!presenceMsg.connectionId) presenceMsg.connectionId = connectionId;
            if (!presenceMsg.timestamp) presenceMsg.timestamp = timestamp;
            if (!presenceMsg.id) presenceMsg.id = id + ':' + i;
          } catch (e) {
            Logger.logAction(Logger.LOG_ERROR, 'RealtimeChannel.processMessage()', (e as Error).toString());
          }
        }
        if (this._presence) {
          this._presence.setPresence(presence, isSync, syncChannelSerial as any);
        }
        break;
      }
      case actions.MESSAGE: {
        //RTL17
        if (this.state !== 'attached') {
          Logger.logAction(
            Logger.LOG_MAJOR,
            'RealtimeChannel.processMessage()',
            'Message "' +
              message.id +
              '" skipped as this channel "' +
              this.name +
              '" state is not "attached" (state is "' +
              this.state +
              '").'
          );
          return;
        }

        const messages = message.messages as Array<Message>,
          firstMessage = messages[0],
          lastMessage = messages[messages.length - 1],
          id = message.id,
          connectionId = message.connectionId,
          timestamp = message.timestamp;

        if (
          firstMessage.extras &&
          firstMessage.extras.delta &&
          firstMessage.extras.delta.from !== this._lastPayload.messageId
        ) {
          const msg =
            'Delta message decode failure - previous message not available for message "' +
            message.id +
            '" on this channel "' +
            this.name +
            '".';
          Logger.logAction(Logger.LOG_ERROR, 'RealtimeChannel.processMessage()', msg);
          this._startDecodeFailureRecovery(new ErrorInfo(msg, 40018, 400));
          break;
        }

        for (let i = 0; i < messages.length; i++) {
          const msg = messages[i];
          try {
            await decodeMessage(msg, this._decodingContext);
          } catch (e) {
            /* decrypt failed .. the most likely cause is that we have the wrong key */
            Logger.logAction(Logger.LOG_ERROR, 'RealtimeChannel.processMessage()', (e as Error).toString());
            switch ((e as ErrorInfo).code) {
              case 40018:
                /* decode failure */
                this._startDecodeFailureRecovery(e as ErrorInfo);
                return;
              case 40019:
              /* No vcdiff plugin passed in - no point recovering, give up */
              // eslint-disable-next-line no-fallthrough
              case 40021:
                /* Browser does not support deltas, similarly no point recovering */
                this.notifyState('failed', e as ErrorInfo);
                return;
            }
          }
          if (!msg.connectionId) msg.connectionId = connectionId;
          if (!msg.timestamp) msg.timestamp = timestamp;
          if (!msg.id) msg.id = id + ':' + i;
        }
        this._lastPayload.messageId = lastMessage.id;
        this._lastPayload.protocolMessageChannelSerial = message.channelSerial;
        this.onEvent(messages);
        break;
      }

      case actions.ERROR: {
        /* there was a channel-specific error */
        const err = message.error as ErrorInfo;
        if (err && err.code == 80016) {
          /* attach/detach operation attempted on superseded transport handle */
          this.checkPendingState();
        } else {
          this.notifyState('failed', ErrorInfo.fromValues(err));
        }
        break;
      }

      default:
        Logger.logAction(
          Logger.LOG_ERROR,
          'RealtimeChannel.processMessage()',
          'Fatal protocol error: unrecognised action (' + message.action + ')'
        );
        this.connectionManager.abort(ConnectionErrors.unknownChannelErr());
    }
  }

  _startDecodeFailureRecovery(reason: ErrorInfo): void {
    if (!this._lastPayload.decodeFailureRecoveryInProgress) {
      Logger.logAction(
        Logger.LOG_MAJOR,
        'RealtimeChannel.processMessage()',
        'Starting decode failure recovery process.'
      );
      this._lastPayload.decodeFailureRecoveryInProgress = true;
      this._attach(true, reason, () => {
        this._lastPayload.decodeFailureRecoveryInProgress = false;
      });
    }
  }

  onAttached(): void {
    Logger.logAction(Logger.LOG_MINOR, 'RealtimeChannel.onAttached', 'activating channel; name = ' + this.name);
  }

  notifyState(
    state: API.ChannelState,
    reason?: ErrorInfo | null,
    resumed?: boolean,
    hasPresence?: boolean,
    hasBacklog?: boolean
  ): void {
    Logger.logAction(
      Logger.LOG_MICRO,
      'RealtimeChannel.notifyState',
      'name = ' + this.name + ', current state = ' + this.state + ', notifying state ' + state
    );
    this.clearStateTimer();

    // RTP5a1
    if (Utils.arrIn(['detached', 'suspended', 'failed'], state)) {
      this.properties.channelSerial = null;
    }

    if (state === this.state) {
      return;
    }
    if (this._presence) {
      this._presence.actOnChannelState(state, hasPresence, reason);
    }
    if (state === 'suspended' && this.connectionManager.state.sendEvents) {
      this.startRetryTimer();
    } else {
      this.cancelRetryTimer();
    }
    if (reason) {
      this.errorReason = reason;
    }
    const change = new ChannelStateChange(this.state, state, resumed, hasBacklog, reason);
    const action = 'Channel state for channel "' + this.name + '"';
    const message = state + (reason ? '; reason: ' + reason : '');
    if (state === 'failed') {
      Logger.logAction(Logger.LOG_ERROR, action, message);
    } else {
      Logger.logAction(Logger.LOG_MAJOR, action, message);
    }

    if (state !== 'attaching' && state !== 'suspended') {
      this.retryCount = 0;
    }

    /* Note: we don't set inProgress for pending states until the request is actually in progress */
    if (state === 'attached') {
      this.onAttached();
    }

    if (state === 'attached') {
      this._attachResume = true;
    } else if (state === 'detaching' || state === 'failed') {
      this._attachResume = false;
    }

    this.state = state;
    this._allChannelChanges.emit(state, change);
    this.emit(state, change);
  }

  requestState(state: API.ChannelState, reason?: ErrorInfo | null): void {
    Logger.logAction(Logger.LOG_MINOR, 'RealtimeChannel.requestState', 'name = ' + this.name + ', state = ' + state);
    this.notifyState(state, reason);
    /* send the event and await response */
    this.checkPendingState();
  }

  checkPendingState(): void {
    /* if can't send events, do nothing */
    const cmState = this.connectionManager.state;
    /* Allow attach messages to queue up when synchronizing, since this will be
     * the state we'll be in when upgrade transport.active triggers a checkpendingstate */
    if (!(cmState.sendEvents || cmState.forceQueueEvents)) {
      Logger.logAction(
        Logger.LOG_MINOR,
        'RealtimeChannel.checkPendingState',
        'sendEvents is false; state is ' + this.connectionManager.state.state
      );
      return;
    }

    Logger.logAction(
      Logger.LOG_MINOR,
      'RealtimeChannel.checkPendingState',
      'name = ' + this.name + ', state = ' + this.state
    );
    /* Only start the state timer running when actually sending the event */
    switch (this.state) {
      case 'attaching':
        this.startStateTimerIfNotRunning();
        this.attachImpl();
        break;
      case 'detaching':
        this.startStateTimerIfNotRunning();
        this.detachImpl();
        break;
      case 'attached':
        /* resume any sync operation that was in progress */
        this.sync();
        break;
      default:
        break;
    }
  }

  timeoutPendingState(): void {
    switch (this.state) {
      case 'attaching': {
        const err = new ErrorInfo('Channel attach timed out', 90007, 408);
        this.notifyState('suspended', err);
        break;
      }
      case 'detaching': {
        const err = new ErrorInfo('Channel detach timed out', 90007, 408);
        this.notifyState('attached', err);
        break;
      }
      default:
        this.checkPendingState();
        break;
    }
  }

  startStateTimerIfNotRunning(): void {
    if (!this.stateTimer) {
      this.stateTimer = setTimeout(() => {
        Logger.logAction(Logger.LOG_MINOR, 'RealtimeChannel.startStateTimerIfNotRunning', 'timer expired');
        this.stateTimer = null;
        this.timeoutPendingState();
      }, this.client.options.timeouts.realtimeRequestTimeout);
    }
  }

  clearStateTimer(): void {
    const stateTimer = this.stateTimer;
    if (stateTimer) {
      clearTimeout(stateTimer);
      this.stateTimer = null;
    }
  }

  startRetryTimer(): void {
    if (this.retryTimer) return;

    this.retryCount++;
    const retryDelay = Utils.getRetryTime(this.client.options.timeouts.channelRetryTimeout, this.retryCount);

    this.retryTimer = setTimeout(() => {
      /* If connection is not connected, just leave in suspended, a reattach
       * will be triggered once it connects again */
      if (this.state === 'suspended' && this.connectionManager.state.sendEvents) {
        this.retryTimer = null;
        Logger.logAction(Logger.LOG_MINOR, 'RealtimeChannel retry timer expired', 'attempting a new attach');
        this.requestState('attaching');
      }
    }, retryDelay);
  }

  cancelRetryTimer(): void {
    if (this.retryTimer) {
      clearTimeout(this.retryTimer as NodeJS.Timeout);
      this.retryTimer = null;
    }
  }

  history = async function (
    this: RealtimeChannel,
    params: RealtimeHistoryParams | null
  ): Promise<PaginatedResult<Message>> {
    Logger.logAction(Logger.LOG_MICRO, 'RealtimeChannel.history()', 'channel = ' + this.name);

    // We fetch this first so that any module-not-provided error takes priority over other errors
    const restMixin = this.client.rest.channelMixin;

    if (params && params.untilAttach) {
      if (this.state !== 'attached') {
        throw new ErrorInfo('option untilAttach requires the channel to be attached', 40000, 400);
      }
      if (!this.properties.attachSerial) {
        throw new ErrorInfo(
          'untilAttach was specified and channel is attached, but attachSerial is not defined',
          40000,
          400
        );
      }
      delete params.untilAttach;
      params.from_serial = this.properties.attachSerial;
    }

    return restMixin.history(this, params);
  } as any;

  whenState = ((state: string, listener: ErrCallback) => {
    return EventEmitter.prototype.whenState.call(this, state, this.state, listener);
  }) as any;

  /* @returns null (if can safely be released) | ErrorInfo (if cannot) */
  getReleaseErr(): ErrorInfo | null {
    const s = this.state;
    if (s === 'initialized' || s === 'detached' || s === 'failed') {
      return null;
    }
    return new ErrorInfo(
      'Can only release a channel in a state where there is no possibility of further updates from the server being received (initialized, detached, or failed); was ' +
        s,
      90001,
      400
    );
  }

  setChannelSerial(channelSerial?: string | null): void {
    Logger.logAction(
      Logger.LOG_MICRO,
      'RealtimeChannel.setChannelSerial()',
      'Updating channel serial; serial = ' + channelSerial + '; previous = ' + this.properties.channelSerial
    );

    // RTP17h: Only update the channel serial if its present (it won't always
    // be set).
    if (channelSerial) {
      this.properties.channelSerial = channelSerial;
    }
  }

  async status(): Promise<API.ChannelDetails> {
    return this.client.rest.channelMixin.status(this);
  }
}

function omitAgent(channelParams?: API.Types.ChannelParams) {
  const { agent: _, ...paramsWithoutAgent } = channelParams || {};
  return paramsWithoutAgent;
}

export default RealtimeChannel;<|MERGE_RESOLUTION|>--- conflicted
+++ resolved
@@ -151,24 +151,8 @@
     return args;
   }
 
-<<<<<<< HEAD
   async setOptions(options?: API.ChannelOptions): Promise<void> {
-=======
-  setOptions(options?: API.Types.ChannelOptions, callback?: ErrCallback): void | Promise<void> {
     const previousChannelOptions = this.channelOptions;
-    if (!callback) {
-      if (this.rest.options.promises) {
-        return Utils.promisify(this, 'setOptions', arguments);
-      }
-    }
-    const _callback =
-      callback ||
-      function (err?: IPartialErrorInfo | null) {
-        if (err) {
-          Logger.logAction(Logger.LOG_ERROR, 'RealtimeChannel.setOptions()', 'Set options failed: ' + err.toString());
-        }
-      };
->>>>>>> 64caf8e5
     const err = validateChannelOptions(options);
     if (err) {
       throw err;
@@ -204,11 +188,7 @@
     }
   }
 
-<<<<<<< HEAD
-  _shouldReattachToSetOptions(options?: API.ChannelOptions) {
-=======
-  _shouldReattachToSetOptions(options: API.Types.ChannelOptions | undefined, prevOptions: API.Types.ChannelOptions) {
->>>>>>> 64caf8e5
+  _shouldReattachToSetOptions(options: API.ChannelOptions | undefined, prevOptions: API.ChannelOptions) {
     if (!(this.state === 'attached' || this.state === 'attaching')) {
       return false;
     }
@@ -932,7 +912,7 @@
   }
 }
 
-function omitAgent(channelParams?: API.Types.ChannelParams) {
+function omitAgent(channelParams?: API.ChannelParams) {
   const { agent: _, ...paramsWithoutAgent } = channelParams || {};
   return paramsWithoutAgent;
 }
