import { LiveObject, LiveObjectData, LiveObjectUpdate, LiveObjectUpdateNoop } from './liveobject';
import { ObjectId } from './objectid';
import {
  createInitialValueJSONString,
  ObjectData,
  ObjectMessage,
  ObjectOperation,
  ObjectOperationAction,
  ObjectsCounterOp,
} from './objectmessage';
import { RealtimeObjects } from './realtimeobjects';

export interface LiveCounterData extends LiveObjectData {
  data: number; // RTLC3
}

export interface LiveCounterUpdate extends LiveObjectUpdate {
  update: { amount: number };
}

/** @spec RTLC1, RTLC2 */
export class LiveCounter extends LiveObject<LiveCounterData, LiveCounterUpdate> {
  /**
   * Returns a {@link LiveCounter} instance with a 0 value.
   *
   * @internal
   * @spec RTLC4
   */
  static zeroValue(objects: RealtimeObjects, objectId: string): LiveCounter {
    return new LiveCounter(objects, objectId);
  }

  /**
   * Returns a {@link LiveCounter} instance based on the provided object state.
   * The provided object state must hold a valid counter object data.
   *
   * @internal
   */
  static fromObjectState(objects: RealtimeObjects, objectMessage: ObjectMessage): LiveCounter {
    const obj = new LiveCounter(objects, objectMessage.object!.objectId);
    obj.overrideWithObjectState(objectMessage);
    return obj;
  }

  /**
   * Returns a {@link LiveCounter} instance based on the provided COUNTER_CREATE object operation.
   * The provided object operation must hold a valid counter object data.
   *
   * @internal
   */
<<<<<<< HEAD
  static fromObjectOperation(objects: RealtimeObjects, objectOperation: ObjectOperation<ObjectData>): LiveCounter {
    const obj = new LiveCounter(objects, objectOperation.objectId);
    obj._mergeInitialDataFromCreateOperation(objectOperation);
=======
  static fromObjectOperation(objects: Objects, objectMessage: ObjectMessage): LiveCounter {
    const obj = new LiveCounter(objects, objectMessage.operation!.objectId);
    obj._mergeInitialDataFromCreateOperation(objectMessage.operation!, objectMessage);
>>>>>>> 70380909
    return obj;
  }

  /**
   * @internal
   */
  static createCounterIncMessage(objects: RealtimeObjects, objectId: string, amount: number): ObjectMessage {
    const client = objects.getClient();

    if (typeof amount !== 'number' || !Number.isFinite(amount)) {
      throw new client.ErrorInfo('Counter value increment should be a valid number', 40003, 400);
    }

    const msg = ObjectMessage.fromValues(
      {
        operation: {
          action: ObjectOperationAction.COUNTER_INC,
          objectId,
          counterOp: { amount },
        } as ObjectOperation<ObjectData>,
      },
      client.Utils,
      client.MessageEncoding,
    );

    return msg;
  }

  /**
   * @internal
   */
  static async createCounterCreateMessage(objects: RealtimeObjects, count?: number): Promise<ObjectMessage> {
    const client = objects.getClient();

    if (count !== undefined && (typeof count !== 'number' || !Number.isFinite(count))) {
      throw new client.ErrorInfo('Counter value should be a valid number', 40003, 400);
    }

    const initialValueOperation = LiveCounter.createInitialValueOperation(count);
    const initialValueJSONString = createInitialValueJSONString(initialValueOperation, client);
    const nonce = client.Utils.cheapRandStr();
    const msTimestamp = await client.getTimestamp(true);

    const objectId = ObjectId.fromInitialValue(
      client.Platform,
      'counter',
      initialValueJSONString,
      nonce,
      msTimestamp,
    ).toString();

    const msg = ObjectMessage.fromValues(
      {
        operation: {
          ...initialValueOperation,
          action: ObjectOperationAction.COUNTER_CREATE,
          objectId,
          nonce,
          initialValue: initialValueJSONString,
        } as ObjectOperation<ObjectData>,
      },
      client.Utils,
      client.MessageEncoding,
    );

    return msg;
  }

  /**
   * @internal
   */
  static createInitialValueOperation(count?: number): Pick<ObjectOperation<ObjectData>, 'counter'> {
    return {
      counter: {
        count: count ?? 0,
      },
    };
  }

  /** @spec RTLC5 */
  value(): number {
    this._objects.throwIfInvalidAccessApiConfiguration(); // RTLC5a, RTLC5b
    return this._dataRef.data; // RTLC5c
  }

  /**
   * Send a COUNTER_INC operation to the realtime system to increment a value on this LiveCounter object.
   *
   * This does not modify the underlying data of this LiveCounter object. Instead, the change will be applied when
   * the published COUNTER_INC operation is echoed back to the client and applied to the object following the regular
   * operation application procedure.
   *
   * @returns A promise which resolves upon receiving the ACK message for the published operation message.
   */
  async increment(amount: number): Promise<void> {
    this._objects.throwIfInvalidWriteApiConfiguration();
    const msg = LiveCounter.createCounterIncMessage(this._objects, this.getObjectId(), amount);
    return this._objects.publish([msg]);
  }

  /**
   * An alias for calling {@link LiveCounter.increment | LiveCounter.increment(-amount)}
   */
  async decrement(amount: number): Promise<void> {
    this._objects.throwIfInvalidWriteApiConfiguration();
    // do an explicit type safety check here before negating the amount value,
    // so we don't unintentionally change the type sent by a user
    if (typeof amount !== 'number' || !Number.isFinite(amount)) {
      throw new this._client.ErrorInfo('Counter value decrement should be a valid number', 40003, 400);
    }

    return this.increment(-amount);
  }

  /**
   * @internal
   */
  applyOperation(op: ObjectOperation<ObjectData>, msg: ObjectMessage): void {
    if (op.objectId !== this.getObjectId()) {
      throw new this._client.ErrorInfo(
        `Cannot apply object operation with objectId=${op.objectId}, to this LiveCounter with objectId=${this.getObjectId()}`,
        92000,
        500,
      );
    }

    const opSerial = msg.serial!;
    const opSiteCode = msg.siteCode!;
    if (!this._canApplyOperation(opSerial, opSiteCode)) {
      this._client.Logger.logAction(
        this._client.logger,
        this._client.Logger.LOG_MICRO,
        'LiveCounter.applyOperation()',
        `skipping ${op.action} op: op serial ${opSerial.toString()} <= site serial ${this._siteTimeserials[opSiteCode]?.toString()}; objectId=${this.getObjectId()}`,
      );
      return;
    }
    // should update stored site serial immediately. doesn't matter if we successfully apply the op,
    // as it's important to mark that the op was processed by the object
    this._siteTimeserials[opSiteCode] = opSerial;

    if (this.isTombstoned()) {
      // this object is tombstoned so the operation cannot be applied
      return;
    }

    let update: LiveCounterUpdate | LiveObjectUpdateNoop;
    switch (op.action) {
      case ObjectOperationAction.COUNTER_CREATE:
        update = this._applyCounterCreate(op, msg);
        break;

      case ObjectOperationAction.COUNTER_INC:
        if (this._client.Utils.isNil(op.counterOp)) {
          this._throwNoPayloadError(op);
          // leave an explicit return here, so that TS knows that update object is always set after the switch statement.
          return;
        } else {
          update = this._applyCounterInc(op.counterOp, msg);
        }
        break;

      case ObjectOperationAction.OBJECT_DELETE:
        update = this._applyObjectDelete(msg);
        break;

      default:
        throw new this._client.ErrorInfo(
          `Invalid ${op.action} op for LiveCounter objectId=${this.getObjectId()}`,
          92000,
          500,
        );
    }

    this.notifyUpdated(update);
  }

  /**
   * @internal
   * @spec RTLC6
   */
  overrideWithObjectState(objectMessage: ObjectMessage): LiveCounterUpdate | LiveObjectUpdateNoop {
    const objectState = objectMessage.object;
    if (objectState == null) {
      throw new this._client.ErrorInfo(`Missing object state; LiveCounter objectId=${this.getObjectId()}`, 92000, 500);
    }

    if (objectState.objectId !== this.getObjectId()) {
      throw new this._client.ErrorInfo(
        `Invalid object state: object state objectId=${objectState.objectId}; LiveCounter objectId=${this.getObjectId()}`,
        92000,
        500,
      );
    }

    if (!this._client.Utils.isNil(objectState.createOp)) {
      // it is expected that create operation can be missing in the object state, so only validate it when it exists
      if (objectState.createOp.objectId !== this.getObjectId()) {
        throw new this._client.ErrorInfo(
          `Invalid object state: object state createOp objectId=${objectState.createOp?.objectId}; LiveCounter objectId=${this.getObjectId()}`,
          92000,
          500,
        );
      }

      if (objectState.createOp.action !== ObjectOperationAction.COUNTER_CREATE) {
        throw new this._client.ErrorInfo(
          `Invalid object state: object state createOp action=${objectState.createOp?.action}; LiveCounter objectId=${this.getObjectId()}`,
          92000,
          500,
        );
      }
    }

    // object's site serials are still updated even if it is tombstoned, so always use the site serials received from the operation.
    // should default to empty map if site serials do not exist on the object state, so that any future operation may be applied to this object.
    this._siteTimeserials = objectState.siteTimeserials ?? {}; // RTLC6a

    if (this.isTombstoned()) {
      // this object is tombstoned. this is a terminal state which can't be overridden. skip the rest of object state message processing
      return { noop: true };
    }

    const previousDataRef = this._dataRef;
    if (objectState.tombstone) {
      // tombstone this object and ignore the data from the object state message
      this.tombstone(objectMessage);
    } else {
      // override data for this object with data from the object state
      this._createOperationIsMerged = false; // RTLC6b
      this._dataRef = { data: objectState.counter?.count ?? 0 }; // RTLC6c
      // RTLC6d
      if (!this._client.Utils.isNil(objectState.createOp)) {
        this._mergeInitialDataFromCreateOperation(objectState.createOp, objectMessage);
      }
    }

    // if object got tombstoned, the update object will include all data that got cleared.
    // otherwise it is a diff between previous value and new value from object state.
    const update = this._updateFromDataDiff(previousDataRef, this._dataRef);
    update.clientId = objectMessage.clientId;
    update.connectionId = objectMessage.connectionId;
    return update;
  }

  /**
   * @internal
   */
  onGCInterval(): void {
    // nothing to GC for a counter object
    return;
  }

  /** @spec RTLC4 */
  protected _getZeroValueData(): LiveCounterData {
    return { data: 0 };
  }

  protected _updateFromDataDiff(prevDataRef: LiveCounterData, newDataRef: LiveCounterData): LiveCounterUpdate {
    const counterDiff = newDataRef.data - prevDataRef.data;
    return { update: { amount: counterDiff } };
  }

  protected _mergeInitialDataFromCreateOperation(
    objectOperation: ObjectOperation<ObjectData>,
    msg: ObjectMessage,
  ): LiveCounterUpdate {
    // if a counter object is missing for the COUNTER_CREATE op, the initial value is implicitly 0 in this case.
    // note that it is intentional to SUM the incoming count from the create op.
    // if we got here, it means that current counter instance is missing the initial value in its data reference,
    // which we're going to add now.
    this._dataRef.data += objectOperation.counter?.count ?? 0; // RTLC6d1
    this._createOperationIsMerged = true; // RTLC6d2

    return {
      update: { amount: objectOperation.counter?.count ?? 0 },
      clientId: msg.clientId,
      connectionId: msg.connectionId,
    };
  }

  private _throwNoPayloadError(op: ObjectOperation<ObjectData>): void {
    throw new this._client.ErrorInfo(
      `No payload found for ${op.action} op for LiveCounter objectId=${this.getObjectId()}`,
      92000,
      500,
    );
  }

  private _applyCounterCreate(
    op: ObjectOperation<ObjectData>,
    msg: ObjectMessage,
  ): LiveCounterUpdate | LiveObjectUpdateNoop {
    if (this._createOperationIsMerged) {
      // There can't be two different create operation for the same object id, because the object id
      // fully encodes that operation. This means we can safely ignore any new incoming create operations
      // if we already merged it once.
      this._client.Logger.logAction(
        this._client.logger,
        this._client.Logger.LOG_MICRO,
        'LiveCounter._applyCounterCreate()',
        `skipping applying COUNTER_CREATE op on a counter instance as it was already applied before; objectId=${this.getObjectId()}`,
      );
      return { noop: true };
    }

    return this._mergeInitialDataFromCreateOperation(op, msg);
  }

  private _applyCounterInc(op: ObjectsCounterOp, msg: ObjectMessage): LiveCounterUpdate {
    this._dataRef.data += op.amount;
    return { update: { amount: op.amount }, clientId: msg.clientId, connectionId: msg.connectionId };
  }
}<|MERGE_RESOLUTION|>--- conflicted
+++ resolved
@@ -48,15 +48,9 @@
    *
    * @internal
    */
-<<<<<<< HEAD
-  static fromObjectOperation(objects: RealtimeObjects, objectOperation: ObjectOperation<ObjectData>): LiveCounter {
-    const obj = new LiveCounter(objects, objectOperation.objectId);
-    obj._mergeInitialDataFromCreateOperation(objectOperation);
-=======
-  static fromObjectOperation(objects: Objects, objectMessage: ObjectMessage): LiveCounter {
+  static fromObjectOperation(objects: RealtimeObjects, objectMessage: ObjectMessage): LiveCounter {
     const obj = new LiveCounter(objects, objectMessage.operation!.objectId);
     obj._mergeInitialDataFromCreateOperation(objectMessage.operation!, objectMessage);
->>>>>>> 70380909
     return obj;
   }
 
