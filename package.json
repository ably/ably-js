--- conflicted
+++ resolved
@@ -39,12 +39,8 @@
     "crypto-js": "ably-forks/crypto-js#crypto-lite",
     "ejs": "~2.5",
     "eslint": "^7.13.0",
-<<<<<<< HEAD
     "eslint-plugin-security": "^1.4.0",
-    "express": "~4.12",
-=======
     "express": "^4.17.1",
->>>>>>> fa687a7e
     "glob": "~4.4",
     "google-closure-compiler": "^20180610.0.1",
     "grunt": "^1.4.1",
