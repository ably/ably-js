--- conflicted
+++ resolved
@@ -1,9 +1,5 @@
-<<<<<<< HEAD
 import * as Ably from 'ably';
-=======
-import { Types } from 'ably';
 import { search } from 'jmespath';
->>>>>>> 809c0e9d
 
 export class FakeAblySdk {
   public clientId: string;
@@ -114,7 +110,7 @@
     }
   }
 
-  public getDerived(name: string, options: Types.DeriveOptions): ClientSingleDerivedChannelConnection {
+  public getDerived(name: string, options: Ably.DeriveOptions): ClientSingleDerivedChannelConnection {
     let channelConnection = this._channelConnections.get(name);
     if (channelConnection) return channelConnection as ClientSingleDerivedChannelConnection;
 
@@ -166,9 +162,9 @@
 export class ClientSingleDerivedChannelConnection extends EventEmitter {
   private client: FakeAblySdk;
   private channel: Channel;
-  private deriveOpts: Types.DeriveOptions;
-
-  constructor(client: FakeAblySdk, channel: Channel, deriveOptions?: Types.DeriveOptions) {
+  private deriveOpts: Ably.DeriveOptions;
+
+  constructor(client: FakeAblySdk, channel: Channel, deriveOptions?: Ably.DeriveOptions) {
     super();
     this.client = client;
     this.channel = channel;
@@ -176,8 +172,8 @@
   }
 
   public async subscribe(
-    eventOrCallback: Types.messageCallback<Types.Message> | string | Array<string>,
-    listener?: Types.messageCallback<Types.Message>
+    eventOrCallback: Ably.messageCallback<Ably.Message> | string | Array<string>,
+    listener?: Ably.messageCallback<Ably.Message>
   ) {
     if (typeof eventOrCallback === 'function') eventOrCallback.deriveOptions = this.deriveOpts;
     if (typeof listener === 'function') listener.deriveOpts = this.deriveOpts;
