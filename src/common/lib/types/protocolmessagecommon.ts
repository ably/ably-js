// constant definitions that can be imported by anyone without worrying about circular
// deps

export const actions = {
  HEARTBEAT: 0,
  ACK: 1,
  NACK: 2,
  CONNECT: 3,
  CONNECTED: 4,
  DISCONNECT: 5,
  DISCONNECTED: 6,
  CLOSE: 7,
  CLOSED: 8,
  ERROR: 9,
  ATTACH: 10,
  ATTACHED: 11,
  DETACH: 12,
  DETACHED: 13,
  PRESENCE: 14,
  MESSAGE: 15,
  SYNC: 16,
  AUTH: 17,
  ACTIVATE: 18,
<<<<<<< HEAD
  OBJECT: 19,
  OBJECT_SYNC: 20,
=======
  STATE: 19,
  STATE_SYNC: 20,
  ANNOTATION: 21,
>>>>>>> 806163b1
};

export const ActionName: string[] = [];
Object.keys(actions).forEach(function (name) {
  ActionName[(actions as { [key: string]: number })[name]] = name;
});

export const flags: { [key: string]: number } = {
  /* Channel attach state flags */
  HAS_PRESENCE: 1 << 0,
  HAS_BACKLOG: 1 << 1,
  RESUMED: 1 << 2,
  TRANSIENT: 1 << 4,
  ATTACH_RESUME: 1 << 5,
  HAS_OBJECTS: 1 << 7,
  /* Channel mode flags */
  PRESENCE: 1 << 16,
  PUBLISH: 1 << 17,
  SUBSCRIBE: 1 << 18,
  PRESENCE_SUBSCRIBE: 1 << 19,
<<<<<<< HEAD
  OBJECT_SUBSCRIBE: 1 << 24,
  OBJECT_PUBLISH: 1 << 25,
=======
  ANNOTATION_PUBLISH: 1 << 21,
  ANNOTATION_SUBSCRIBE: 1 << 22,
>>>>>>> 806163b1
};

export const flagNames = Object.keys(flags);

flags.MODE_ALL =
  flags.PRESENCE |
  flags.PUBLISH |
  flags.SUBSCRIBE |
  flags.PRESENCE_SUBSCRIBE |
<<<<<<< HEAD
  flags.OBJECT_SUBSCRIBE |
  flags.OBJECT_PUBLISH;
=======
  flags.ANNOTATION_PUBLISH |
  flags.ANNOTATION_SUBSCRIBE;
>>>>>>> 806163b1

export const channelModes = [
  'PRESENCE',
  'PUBLISH',
  'SUBSCRIBE',
  'PRESENCE_SUBSCRIBE',
<<<<<<< HEAD
  'OBJECT_SUBSCRIBE',
  'OBJECT_PUBLISH',
=======
  'ANNOTATION_PUBLISH',
  'ANNOTATION_SUBSCRIBE',
>>>>>>> 806163b1
];<|MERGE_RESOLUTION|>--- conflicted
+++ resolved
@@ -21,14 +21,9 @@
   SYNC: 16,
   AUTH: 17,
   ACTIVATE: 18,
-<<<<<<< HEAD
   OBJECT: 19,
   OBJECT_SYNC: 20,
-=======
-  STATE: 19,
-  STATE_SYNC: 20,
   ANNOTATION: 21,
->>>>>>> 806163b1
 };
 
 export const ActionName: string[] = [];
@@ -49,13 +44,10 @@
   PUBLISH: 1 << 17,
   SUBSCRIBE: 1 << 18,
   PRESENCE_SUBSCRIBE: 1 << 19,
-<<<<<<< HEAD
+  ANNOTATION_PUBLISH: 1 << 21,
+  ANNOTATION_SUBSCRIBE: 1 << 22,
   OBJECT_SUBSCRIBE: 1 << 24,
   OBJECT_PUBLISH: 1 << 25,
-=======
-  ANNOTATION_PUBLISH: 1 << 21,
-  ANNOTATION_SUBSCRIBE: 1 << 22,
->>>>>>> 806163b1
 };
 
 export const flagNames = Object.keys(flags);
@@ -65,24 +57,18 @@
   flags.PUBLISH |
   flags.SUBSCRIBE |
   flags.PRESENCE_SUBSCRIBE |
-<<<<<<< HEAD
+  flags.ANNOTATION_PUBLISH |
+  flags.ANNOTATION_SUBSCRIBE |
   flags.OBJECT_SUBSCRIBE |
   flags.OBJECT_PUBLISH;
-=======
-  flags.ANNOTATION_PUBLISH |
-  flags.ANNOTATION_SUBSCRIBE;
->>>>>>> 806163b1
 
 export const channelModes = [
   'PRESENCE',
   'PUBLISH',
   'SUBSCRIBE',
   'PRESENCE_SUBSCRIBE',
-<<<<<<< HEAD
+  'ANNOTATION_PUBLISH',
+  'ANNOTATION_SUBSCRIBE',
   'OBJECT_SUBSCRIBE',
   'OBJECT_PUBLISH',
-=======
-  'ANNOTATION_PUBLISH',
-  'ANNOTATION_SUBSCRIBE',
->>>>>>> 806163b1
 ];