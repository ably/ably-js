--- conflicted
+++ resolved
@@ -876,25 +876,21 @@
    */
   type PRESENCE_SUBSCRIBE = 'PRESENCE_SUBSCRIBE' | 'presence_subscribe';
   /**
-   * The client can publish annotations
-   */
-<<<<<<< HEAD
-  type PRESENCE_SUBSCRIBE = 'PRESENCE_SUBSCRIBE';
-  /**
    * The client can publish object messages.
    */
-  type OBJECT_PUBLISH = 'OBJECT_PUBLISH';
+  type OBJECT_PUBLISH = 'OBJECT_PUBLISH' | 'object_publish';
   /**
    * The client can receive object messages.
    */
-  type OBJECT_SUBSCRIBE = 'OBJECT_SUBSCRIBE';
-=======
+  type OBJECT_SUBSCRIBE = 'OBJECT_SUBSCRIBE' | 'object_subscribe';
+  /**
+   * The client can publish annotations.
+   */
   type ANNOTATION_PUBLISH = 'ANNOTATION_PUBLISH' | 'annotation_publish';
   /**
-   * The client will receive annotations
+   * The client will receive annotations.
    */
   type ANNOTATION_SUBSCRIBE = 'ANNOTATION_SUBSCRIBE' | 'annotation_subscribe';
->>>>>>> 806163b1
 }
 
 /**
@@ -907,10 +903,8 @@
   | ChannelModes.SUBSCRIBE
   | ChannelModes.PRESENCE
   | ChannelModes.PRESENCE_SUBSCRIBE
-<<<<<<< HEAD
   | ChannelModes.OBJECT_PUBLISH
-  | ChannelModes.OBJECT_SUBSCRIBE;
-=======
+  | ChannelModes.OBJECT_SUBSCRIBE
   | ChannelModes.ANNOTATION_PUBLISH
   | ChannelModes.ANNOTATION_SUBSCRIBE;
 
@@ -934,6 +928,14 @@
    * The client can receive presence messages.
    */
   type PRESENCE_SUBSCRIBE = 'presence_subscribe';
+  /**
+   * The client can publish object messages.
+   */
+  type OBJECT_PUBLISH = 'object_publish';
+  /**
+   * The client can receive object messages.
+   */
+  type OBJECT_SUBSCRIBE = 'object_subscribe';
 }
 
 /**
@@ -947,8 +949,9 @@
   | ResolvedChannelModes.PUBLISH
   | ResolvedChannelModes.SUBSCRIBE
   | ResolvedChannelModes.PRESENCE
-  | ResolvedChannelModes.PRESENCE_SUBSCRIBE;
->>>>>>> 806163b1
+  | ResolvedChannelModes.PRESENCE_SUBSCRIBE
+  | ResolvedChannelModes.OBJECT_PUBLISH
+  | ResolvedChannelModes.OBJECT_SUBSCRIBE;
 
 /**
  * Passes additional properties to a {@link Channel} or {@link RealtimeChannel} object, such as encryption, {@link ChannelMode} and channel parameters.
@@ -2889,19 +2892,17 @@
    */
   presence: RealtimePresence;
   /**
-<<<<<<< HEAD
+   * A {@link PushChannel} object.
+   */
+  push: PushChannel;
+  /**
+   * A {@link RealtimeAnnotations} object.
+   */
+  annotations: RealtimeAnnotations;
+  /**
    * An {@link Objects} object.
    */
   objects: Objects;
-=======
-   * A {@link PushChannel} object.
-   */
-  push: PushChannel;
-  /**
-   * {@link RealtimeAnnotations}
-   */
-  annotations: RealtimeAnnotations;
->>>>>>> 806163b1
   /**
    * Attach to this channel ensuring the channel is created in the Ably system and all messages published on the channel are received by any channel listeners registered using {@link RealtimeChannel.subscribe | `subscribe()`}. Any resulting channel state change will be emitted to any listeners registered using the {@link EventEmitter.on | `on()`} or {@link EventEmitter.once | `once()`} methods. As a convenience, `attach()` is called implicitly if {@link RealtimeChannel.subscribe | `subscribe()`} for the channel is called, or {@link RealtimePresence.enter | `enter()`} or {@link RealtimePresence.subscribe | `subscribe()`} are called on the {@link RealtimePresence} object for this channel.
    *
