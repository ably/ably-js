--- conflicted
+++ resolved
@@ -1,17 +1,9 @@
-<<<<<<< HEAD
 import * as Ably from '../../../../ably.js';
 
 export type ChannelNameAndOptions = {
   channelName: string;
   options?: Ably.ChannelOptions;
-=======
-import { Types } from 'ably';
-
-export type ChannelNameAndOptions = {
-  channelName: string;
-  options?: Types.ChannelOptions;
-  deriveOptions?: Types.DeriveOptions;
->>>>>>> 809c0e9d
+  deriveOptions?: Ably.DeriveOptions;
   id?: string;
   subscribeOnly?: boolean;
   skip?: boolean;
