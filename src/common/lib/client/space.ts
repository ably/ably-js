import Realtime from './realtime';
import RealtimeChannel from './realtimechannel';
import ErrorInfo from '../types/errorinfo';
import PresenceMessage from '../types/presencemessage';
import { Types } from '../../../../ably';
import errorCallback = Types.errorCallback;
import Eventemitter from '../util/eventemitter';

class Spaces {
  spaces: Record<string, Space>;
  private realtime: Realtime;

  constructor(realtime: Realtime) {
    this.spaces = {};
    this.realtime = realtime;
  }

  get(name: string, options: SpaceOptions): Space {
    if (typeof name !== 'string' || name.length === 0) {
      throw new Error('Spaces must have a non-empty name');
    }

    if (this.spaces[name]) return this.spaces[name];

    let space = new Space(name, options, this.realtime);
    this.spaces[name] = space;
    return space;
  }
}

class Space extends Eventemitter {
  name: string;
  private options: SpaceOptions;
  private realtime: Realtime;
  private channel: RealtimeChannel;

  private members: SpaceMember[] = [];

  constructor(name: string, options: SpaceOptions, realtime: Realtime) {
    super();
    this.name = name;
    this.options = options;
    this.realtime = realtime;

    // The channel name prefix here should be unique to avoid conflicts with non-space channels
    this.channel = this.realtime.channels.get(`_ably_space_${name}`);
  }

  enter(data: unknown, callback: errorCallback) {
    if (!data || typeof data !== 'object') {
      return callback({ message: 'Data must be a JSON serializable Object', code: 40000, statusCode: 400 });
    }

    let clientId = this.realtime.auth.clientId || undefined;
    let presence = this.channel.presence;

    // TODO: Discuss if we actually want change this behaviour in contrast to presence (enter becomes an update)
    presence.get({ clientId }, (err: ErrorInfo, members: PresenceMessage[] | undefined) => {
      if (err) {
        return callback({ message: 'Could not retrieve the members set for space', code: 40000, statusCode: 400 });
      }

      if (members && members.length === 1) {
        // TODO: Work on error messages and their codes
        // TODO: Do we want to fail here or just inform the user
        return callback({ message: 'Client has already entered the space', code: 40000, statusCode: 400 });
      } else {
        this.syncMembers();
        return presence.enter(JSON.stringify(data), callback);
      }
    });
  }

  leave(callback: errorCallback) {
    let clientId = this.realtime.auth.clientId || undefined;
    let presence = this.channel.presence;

    presence.get({ clientId }, function (err: ErrorInfo, members: PresenceMessage[] | undefined) {
      if (err) {
        return callback({ message: 'Could not retrieve the members set for space', code: 40000, statusCode: 400 });
      }

      if (members && members.length >= 1) {
        return presence.leave(undefined, callback);
      } else {
        return callback({
          message: 'Member not present in space, leave operation redundant',
          code: 40000,
          statusCode: 404,
        });
      }
    });
  }

<<<<<<< HEAD
  private syncMembers(){
    this.members = this.channel.presence.members.list({}).filter((m)=>m.clientId).map((m)=>({
      clientId: m.clientId || "",
      lastEventTimestamp: new Date(),
      isConnected: true,
      data: JSON.parse(m.data as string),
    }));

    this.channel.presence.members.on('enter', (message: PresenceMessage)=>{
      this.updateMemberState(message.clientId, true, JSON.parse(message.data as string));
=======
  private syncMembers() {
    this.channel.presence.members
      .list({})
      .filter((m) => m.clientId)
      .map((m) => ({
        clientId: m.clientId,
        lastEventTimestamp: new Date(),
        isConnected: true,
        data: JSON.parse(m.data as string),
      }));

    this.channel.presence.subscribe('enter', (message: PresenceMessage) => {
      this.updateMemberState(message.clientId, true, JSON.parse(message.data?.toString() as string));
>>>>>>> 4785c5f6
    });

    this.channel.presence.subscribe('leave', (message: PresenceMessage) => {
      this.updateMemberState(message.clientId, false);
    });

    this.channel.presence.subscribe('update', (message: PresenceMessage) => {
      this.updateMemberState(message.clientId, true, JSON.parse(message.data as string));
    });
  }

<<<<<<< HEAD
  private updateMemberState(clientId: string | undefined, isConnected: boolean, data?: {[key: string]: any}) {
    if(!clientId)return;
    let member = this.members.find((m)=>m.clientId===clientId);
    if(!member) {
      this.emit("memberUpdate", this.members);
      return this.createMember(clientId, isConnected, data || {});
=======
  private updateMemberState(clientId: string | undefined, isConnected: boolean, data?: { [key: string]: any }) {
    const implicitClientId = clientId ?? this.realtime.auth.clientId;
    if (!implicitClientId) {
      return;
    }
    let member = this.members.find((m) => m.clientId === clientId);
    if (!member) {
      this.emit('memberUpdate', member);
      return this.createMember(implicitClientId, isConnected, data || {});
>>>>>>> 4785c5f6
    }
    member.isConnected = isConnected;
    if (data) {
      // Member data is completely overridden, except lastEventTimestamp which is updated
      member.data = {
        ...data,
        lastEventTimestamp: new Date(),
      };
    }
<<<<<<< HEAD
    member.lastEventTimestamp = new Date();
    this.emit("memberUpdate", this.members);
=======
    this.emit('memberUpdate', member);
>>>>>>> 4785c5f6
  }

  private createMember(clientId: string, isConnected: boolean, data: { [key: string]: any }) {
    this.members.push({ clientId, isConnected, data, lastEventTimestamp: new Date() });
  }
}

type SpaceOptions = {
  data?: any;
};

type SpaceMember = {
  clientId: string;
  lastEventTimestamp: Date;
  isConnected: boolean;
  data: { [key: string]: any };
};

export default Spaces;<|MERGE_RESOLUTION|>--- conflicted
+++ resolved
@@ -92,24 +92,12 @@
     });
   }
 
-<<<<<<< HEAD
-  private syncMembers(){
-    this.members = this.channel.presence.members.list({}).filter((m)=>m.clientId).map((m)=>({
-      clientId: m.clientId || "",
-      lastEventTimestamp: new Date(),
-      isConnected: true,
-      data: JSON.parse(m.data as string),
-    }));
-
-    this.channel.presence.members.on('enter', (message: PresenceMessage)=>{
-      this.updateMemberState(message.clientId, true, JSON.parse(message.data as string));
-=======
   private syncMembers() {
     this.channel.presence.members
       .list({})
       .filter((m) => m.clientId)
       .map((m) => ({
-        clientId: m.clientId,
+        clientId: m.clientId || "",
         lastEventTimestamp: new Date(),
         isConnected: true,
         data: JSON.parse(m.data as string),
@@ -117,7 +105,6 @@
 
     this.channel.presence.subscribe('enter', (message: PresenceMessage) => {
       this.updateMemberState(message.clientId, true, JSON.parse(message.data?.toString() as string));
->>>>>>> 4785c5f6
     });
 
     this.channel.presence.subscribe('leave', (message: PresenceMessage) => {
@@ -129,14 +116,6 @@
     });
   }
 
-<<<<<<< HEAD
-  private updateMemberState(clientId: string | undefined, isConnected: boolean, data?: {[key: string]: any}) {
-    if(!clientId)return;
-    let member = this.members.find((m)=>m.clientId===clientId);
-    if(!member) {
-      this.emit("memberUpdate", this.members);
-      return this.createMember(clientId, isConnected, data || {});
-=======
   private updateMemberState(clientId: string | undefined, isConnected: boolean, data?: { [key: string]: any }) {
     const implicitClientId = clientId ?? this.realtime.auth.clientId;
     if (!implicitClientId) {
@@ -144,24 +123,18 @@
     }
     let member = this.members.find((m) => m.clientId === clientId);
     if (!member) {
-      this.emit('memberUpdate', member);
-      return this.createMember(implicitClientId, isConnected, data || {});
->>>>>>> 4785c5f6
+      this.createMember(implicitClientId, isConnected, data || {});
+    }else {
+      member.isConnected = isConnected;
+      if (data) {
+        // Member data is completely overridden, except lastEventTimestamp which is updated
+        member.data = {
+          ...data,
+          lastEventTimestamp: new Date(),
+        };
+      }
     }
-    member.isConnected = isConnected;
-    if (data) {
-      // Member data is completely overridden, except lastEventTimestamp which is updated
-      member.data = {
-        ...data,
-        lastEventTimestamp: new Date(),
-      };
-    }
-<<<<<<< HEAD
-    member.lastEventTimestamp = new Date();
     this.emit("memberUpdate", this.members);
-=======
-    this.emit('memberUpdate', member);
->>>>>>> 4785c5f6
   }
 
   private createMember(clientId: string, isConnected: boolean, data: { [key: string]: any }) {
