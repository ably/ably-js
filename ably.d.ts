--- conflicted
+++ resolved
@@ -2468,7 +2468,7 @@
    *
    * @returns A promise which, upon success, will be fulfilled with a page of results for message and presence history, stats, and REST presence requests. Upon failure, the promise will be rejected with an {@link ErrorInfo} object which explains the error.
    */
-  next(): Promise<PaginatedResult<T>>;
+  next(): Promise<PaginatedResult<T> | null>;
   /**
    * Returns the `PaginatedResult` for the current page of results.
    */
@@ -2562,63 +2562,7 @@
    * @param deviceId - The unique ID of the device.
    * @returns A promise which, upon success, will be fulfilled with a {@link DeviceDetails} object. Upon failure, the promise will be rejected with an {@link ErrorInfo} object which explains the error.
    */
-<<<<<<< HEAD
   get(deviceId: string): Promise<DeviceDetails>;
-=======
-  class PaginatedResult<T> {
-    /**
-     * Contains the current page of results; for example, an array of {@link Message} or {@link PresenceMessage} objects for a channel history request.
-     */
-    items: T[];
-    /**
-     * Returns a new `PaginatedResult` for the first page of results.
-     *
-     * @param results - A function which, upon success, will be called with a page of results for message and presence history, stats, and REST presence requests. Upon failure, the function will be called with information about the error.
-     */
-    first(results: paginatedResultCallback<T>): void;
-    /**
-     * Returns a new `PaginatedResult` for the first page of results.
-     *
-     * @returns A promise which, upon success, will be fulfilled with a page of results for message and presence history, stats, and REST presence requests. Upon failure, the promise will be rejected with an {@link ErrorInfo} object which explains the error.
-     */
-    first(): Promise<PaginatedResult<T>>;
-    /**
-     * Returns a new `PaginatedResult` loaded with the next page of results. If there are no further pages, then `null` is returned.
-     *
-     * @param results - A function which, upon success, will be fulfilled with a page of results for message and presence history, stats, and REST presence requests. Upon failure, the function will be called with information about the error.
-     */
-    next(results: StandardCallback<PaginatedResult<T> | null>): void;
-    /**
-     * Returns a new `PaginatedResult` loaded with the next page of results. If there are no further pages, then `null` is returned.
-     *
-     * @returns A promise which, upon success, will be fulfilled with a page of results for message and presence history, stats, and REST presence requests. Upon failure, the promise will be rejected with an {@link ErrorInfo} object which explains the error.
-     */
-    next(): Promise<PaginatedResult<T> | null>;
-    /**
-     * Returns the `PaginatedResult` for the current page of results.
-     *
-     * @param results - A function which, upon success, will be fulfilled with a page of results for message and presence history, stats, and REST presence requests. Upon failure, the function will be called with information about the error.
-     */
-    current(results: paginatedResultCallback<T>): void;
-    /**
-     * Returns the `PaginatedResult` for the current page of results.
-     */
-    current(): Promise<PaginatedResult<T>>;
-    /**
-     * Returns `true` if there are more pages available by calling next and returns `false` if this page is the last page available.
-     *
-     * @returns Whether or not there are more pages of results.
-     */
-    hasNext(): boolean;
-    /**
-     * Returns `true` if this page is the last page and returns `false` if there are more pages available by calling next available.
-     *
-     * @returns Whether or not this is the last page of results.
-     */
-    isLast(): boolean;
-  }
-
->>>>>>> 809c0e9d
   /**
    * Retrieves the {@link DeviceDetails} of a device registered to receive push notifications using the `id` property of a {@link DeviceDetails} object.
    *
