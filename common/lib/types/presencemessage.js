var PresenceMessage = (function() {
	var msgpack = Platform.msgpack;

	function toActionValue(actionString) {
		return Utils.arrIndexOf(PresenceMessage.Actions, actionString)
	}

	function PresenceMessage() {
		this.action = undefined;
		this.id = undefined;
		this.timestamp = undefined;
		this.clientId = undefined;
		this.connectionId = undefined;
		this.data = undefined;
		this.encoding = undefined;
	}

	PresenceMessage.Actions = [
		'absent',
		'present',
		'enter',
		'leave',
		'update'
	];

	/* Returns whether this presenceMessage is synthesized, i.e. was not actually
	 * sent by the connection (usually means a leave event sent 15s after a
	 * disconnection). This is useful because synthesized messages cannot be
	 * compared for newness by id lexicographically - RTP2b1
	 */
	PresenceMessage.prototype.isSynthesized = function() {
		return this.id.substring(this.connectionId.length, 0) !== this.connectionId;
	};

	/* RTP2b2 */
	PresenceMessage.prototype.parseId = function() {
		var parts = this.id.split(':');
		return {
			connectionId: parts[0],
			msgSerial: parseInt(parts[1], 10),
			index: parseInt(parts[2], 10)
		};
	};

<<<<<<< HEAD

=======
>>>>>>> a033afbc
	/**
	 * Overload toJSON() to intercept JSON.stringify()
	 * @return {*}
	 */
	PresenceMessage.prototype.toJSON = function() {
		var result = {
			clientId: this.clientId,
			/* Convert presence action back to an int for sending to Ably */
			action: toActionValue(this.action),
			encoding: this.encoding
		};

		/* encode data to base64 if present and we're returning real JSON;
		 * although msgpack calls toJSON(), we know it is a stringify()
		 * call if it has a non-empty arguments list */
		var data = this.data;
		if(data && BufferUtils.isBuffer(data)) {
			if(arguments.length > 0) {
				/* stringify call */
				var encoding = this.encoding;
				result.encoding = encoding ? (encoding + '/base64') : 'base64';
				data = BufferUtils.base64Encode(data);
			} else {
				/* Called by msgpack. Need to feed it an ArrayBuffer, msgpack doesn't
				* understand WordArrays */
				data = BufferUtils.toArrayBuffer(data);
			}
		}
		result.data = data;
		return result;
	};

	PresenceMessage.prototype.toString = function() {
		var result = '[PresenceMessage';
		result += '; action=' + this.action;
		if(this.id)
			result += '; id=' + this.id;
		if(this.timestamp)
			result += '; timestamp=' + this.timestamp;
		if(this.clientId)
			result += '; clientId=' + this.clientId;
		if(this.connectionId)
			result += '; connectionId=' + this.connectionId;
		if(this.encoding)
			result += '; encoding=' + this.encoding;
		if(this.data) {
			if (typeof(this.data) == 'string')
				result += '; data=' + this.data;
			else if (BufferUtils.isBuffer(this.data))
				result += '; data (buffer)=' + BufferUtils.base64Encode(this.data);
			else
				result += '; data (json)=' + JSON.stringify(this.data);
		}
		result += ']';
		return result;
	};
	PresenceMessage.encode = Message.encode;
	PresenceMessage.decode = Message.decode;

	PresenceMessage.fromResponseBody = function(body, options, format) {
		if(format)
			body = (format == 'msgpack') ? msgpack.decode(body) : JSON.parse(String(body));

		for(var i = 0; i < body.length; i++) {
			var msg = body[i] = PresenceMessage.fromValues(body[i], true);
			try {
				PresenceMessage.decode(msg, options);
			} catch (e) {
				Logger.logAction(Logger.LOG_ERROR, 'PresenceMessage.fromResponseBody()', e.toString());
			}
		}
		return body;
	};

	/* Creates a PresenceMessage from specified values, with a string presence action */
	PresenceMessage.fromValues = function(values, stringifyAction) {
		if(stringifyAction) {
			values.action = PresenceMessage.Actions[values.action]
		}
		return Utils.mixin(new PresenceMessage(), values);
	};

	PresenceMessage.fromValuesArray = function(values) {
		var count = values.length, result = new Array(count);
		for(var i = 0; i < count; i++) result[i] = PresenceMessage.fromValues(values[i]);
		return result;
	};

	PresenceMessage.fromEncoded = function(encoded, options) {
		var msg = PresenceMessage.fromValues(encoded, true);
		/* if decoding fails at any point, catch and return the message decoded to
		 * the fullest extent possible */
		try {
			PresenceMessage.decode(msg, options);
		} catch(e) {
			Logger.logAction(Logger.LOG_ERROR, 'PresenceMessage.fromEncoded()', e.toString());
		}
		return msg;
	};

	PresenceMessage.fromEncodedArray = function(encodedArray, options) {
		return Utils.arrMap(encodedArray, function(encoded) {
			return PresenceMessage.fromEncoded(encoded, options);
		});
	};

	return PresenceMessage;
})();<|MERGE_RESOLUTION|>--- conflicted
+++ resolved
@@ -42,10 +42,6 @@
 		};
 	};
 
-<<<<<<< HEAD
-
-=======
->>>>>>> a033afbc
 	/**
 	 * Overload toJSON() to intercept JSON.stringify()
 	 * @return {*}
