--- conflicted
+++ resolved
@@ -4,11 +4,7 @@
 import IDefaults from './types/IDefaults';
 import IWebStorage from './types/IWebStorage';
 import IBufferUtils from './types/IBufferUtils';
-<<<<<<< HEAD
-import Transport from "./lib/transport/transport";
-=======
 import Transport from './lib/transport/transport';
->>>>>>> 9e79da33
 
 export default class Platform {
   static Config: IPlatform;
