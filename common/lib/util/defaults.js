import Defaults from 'platform-defaults';
import Platform from 'platform';
import Utils from './utils';
import BufferUtils from 'platform-bufferutils';
import Logger from './logger';
import ErrorInfo from '../types/errorinfo';

Defaults.ENVIRONMENT              = '';
Defaults.REST_HOST                = 'rest.ably.io';
Defaults.REALTIME_HOST            = 'realtime.ably.io';
Defaults.FALLBACK_HOSTS           = ['A.ably-realtime.com', 'B.ably-realtime.com', 'C.ably-realtime.com', 'D.ably-realtime.com', 'E.ably-realtime.com'];
Defaults.PORT                     = 80;
Defaults.TLS_PORT                 = 443;
Defaults.TIMEOUTS = {
	/* Documented as options params: */
	disconnectedRetryTimeout   : 15000,
	suspendedRetryTimeout      : 30000,
	/* Undocumented, but part of the api and can be used by customers: */
	httpRequestTimeout         : 15000,
	channelRetryTimeout        : 15000,
	fallbackRetryTimeout       : 600000,
	/* For internal / test use only: */
	connectionStateTtl         : 120000,
	realtimeRequestTimeout     : 10000,
	recvTimeout                : 90000,
	preferenceConnectTimeout   : 6000,
	parallelUpgradeDelay       : 6000
};
Defaults.httpMaxRetryCount = 3;
Defaults.maxMessageSize    = 65536;

Defaults.errorReportingUrl = 'https://errors.ably.io/api/15/store/';
Defaults.errorReportingHeaders = {
	"X-Sentry-Auth": "Sentry sentry_version=7, sentry_key=a04e33c8674c451f8a310fbec029acf5, sentry_client=ably-js/0.1",
	"Content-Type": "application/json"
};

<<<<<<< HEAD
Defaults.version          = '1.2.8';
=======
Defaults.version          = '1.2.9';
Defaults.libstring        = Platform.libver + '-' + Defaults.version;
>>>>>>> 0a1da2d6
Defaults.apiVersion       = '1.2';

var agent = Platform.libver + '/' + Defaults.version;
if (Defaults.agent) {
	Defaults.agent += ' ' + agent;
} else {
	Defaults.agent = agent;
}

Defaults.getHost = function(options, host, ws) {
	if(ws)
		host = ((host == options.restHost) && options.realtimeHost) || host || options.realtimeHost;
	else
		host = host || options.restHost;

	return host;
};

Defaults.getPort = function(options, tls) {
	return (tls || options.tls) ? options.tlsPort : options.port;
};

Defaults.getHttpScheme = function(options) {
	return options.tls ? 'https://' : 'http://';
};

// construct environment fallback hosts as per RSC15i
Defaults.environmentFallbackHosts = function(environment) {
	return [
		environment + '-a-fallback.ably-realtime.com',
		environment + '-b-fallback.ably-realtime.com',
		environment + '-c-fallback.ably-realtime.com',
		environment + '-d-fallback.ably-realtime.com',
		environment + '-e-fallback.ably-realtime.com'
	];
};

Defaults.getFallbackHosts = function(options) {
	var fallbackHosts = options.fallbackHosts,
		httpMaxRetryCount = typeof(options.httpMaxRetryCount) !== 'undefined' ? options.httpMaxRetryCount : Defaults.httpMaxRetryCount;

	return fallbackHosts ? Utils.arrChooseN(fallbackHosts, httpMaxRetryCount) : [];
};

Defaults.getHosts = function(options) {
	return [options.restHost].concat(Defaults.getFallbackHosts(options));
};

function checkHost(host) {
	if(typeof host !== 'string') {
		throw new ErrorInfo('host must be a string; was a ' + typeof host, 40000, 400);
	};
	if(!host.length) {
		throw new ErrorInfo('host must not be zero-length', 40000, 400);
	};
}

Defaults.objectifyOptions = function(options) {
	if(typeof options == 'string') {
		return (options.indexOf(':') == -1) ? {token: options} : {key: options};
	}
	return options;
};

Defaults.normaliseOptions = function(options) {
	/* Deprecated options */
	if(options.host) {
		Logger.deprecated('host', 'restHost');
		options.restHost = options.host;
	}
	if(options.wsHost) {
		Logger.deprecated('wsHost', 'realtimeHost');
		options.realtimeHost = options.wsHost;
	}
	if(options.queueEvents) {
		Logger.deprecated('queueEvents', 'queueMessages');
		options.queueMessages = options.queueEvents;
	}

	if(options.fallbackHostsUseDefault) {
		/* fallbackHostsUseDefault and fallbackHosts are mutually exclusive as per TO3k7 */
		if(options.fallbackHosts) {
			var msg = 'fallbackHosts and fallbackHostsUseDefault cannot both be set';
			Logger.logAction(Logger.LOG_ERROR, 'Defaults.normaliseOptions', msg);
			throw new ErrorInfo(msg, 40000, 400);
		}

		/* default fallbacks can't be used with custom ports */
		if(options.port || options.tlsPort) {
			var msg = 'fallbackHostsUseDefault cannot be set when port or tlsPort are set';
			Logger.logAction(Logger.LOG_ERROR, 'Defaults.normaliseOptions', msg);
			throw new ErrorInfo(msg, 40000, 400);
		}

		/* emit an appropriate deprecation warning */
		if(options.environment) {
			Logger.deprecatedWithMsg('fallbackHostsUseDefault', 'There is no longer a need to set this when the environment option is also set since the library will now generate the correct fallback hosts using the environment option.');
		} else {
			Logger.deprecated('fallbackHostsUseDefault', 'fallbackHosts: Ably.Defaults.FALLBACK_HOSTS');
		}

		/* use the default fallback hosts as requested */
		options.fallbackHosts = Defaults.FALLBACK_HOSTS;
	}

	if(options.recover === true) {
		Logger.deprecated('{recover: true}', '{recover: function(lastConnectionDetails, cb) { cb(true); }}');
		options.recover = function(lastConnectionDetails, cb) { cb(true); };
	}

	if(typeof options.recover === 'function' && options.closeOnUnload === true) {
		Logger.logAction(Logger.LOG_ERROR, 'Defaults.normaliseOptions', 'closeOnUnload was true and a session recovery function was set - these are mutually exclusive, so unsetting the latter');
		options.recover = null;
	}

	if(!('closeOnUnload' in options)) {
		/* Have closeOnUnload default to true unless we have any indication that
		 * the user may want to recover the connection */
		options.closeOnUnload = !options.recover;
	}

	if(options.transports && Utils.arrIn(options.transports, 'xhr')) {
		Logger.deprecated('transports: ["xhr"]', 'transports: ["xhr_streaming"]');
		Utils.arrDeleteValue(options.transports, 'xhr');
		options.transports.push('xhr_streaming');
	}

	if(!('queueMessages' in options))
		options.queueMessages = true;

	/* infer hosts and fallbacks based on the configured environment */
	var environment = (options.environment && String(options.environment).toLowerCase()) || Defaults.ENVIRONMENT;
	var production = !environment || (environment === 'production');

	if(!options.fallbackHosts && !options.restHost && !options.realtimeHost && !options.port && !options.tlsPort) {
		options.fallbackHosts = production ? Defaults.FALLBACK_HOSTS : Defaults.environmentFallbackHosts(environment);
	}

	if(!options.realtimeHost) {
		/* prefer setting realtimeHost to restHost as a custom restHost typically indicates
		 * a development environment is being used that can't be inferred by the library */
		if(options.restHost) {
			Logger.logAction(Logger.LOG_WARN, 'Defaults.normaliseOptions', 'restHost is set to "' + options.restHost + '" but realtimeHost is not set, so setting realtimeHost to "' + options.restHost + '" too. If this is not what you want, please set realtimeHost explicitly.');
			options.realtimeHost = options.restHost
		} else {
			options.realtimeHost = production ? Defaults.REALTIME_HOST : environment + '-' + Defaults.REALTIME_HOST;
		}
	}

	if(!options.restHost) {
		options.restHost = production ? Defaults.REST_HOST : environment + '-' + Defaults.REST_HOST;
	}

	Utils.arrForEach((options.fallbackHosts || []).concat(options.restHost, options.realtimeHost), checkHost);

	options.port = options.port || Defaults.PORT;
	options.tlsPort = options.tlsPort || Defaults.TLS_PORT;
	options.maxMessageSize = options.maxMessageSize || Defaults.maxMessageSize;
	if(!('tls' in options)) options.tls = true;

	/* Allow values passed in options to override default timeouts */
	options.timeouts = {};
	for(var prop in Defaults.TIMEOUTS) {
		options.timeouts[prop] = options[prop] || Defaults.TIMEOUTS[prop];
	};

	if('useBinaryProtocol' in options) {
		options.useBinaryProtocol = Platform.supportsBinary && options.useBinaryProtocol;
	} else {
		options.useBinaryProtocol = Platform.preferBinary;
	}

	if(options.clientId) {
		var headers = options.headers = options.headers || {};
		headers['X-Ably-ClientId'] = BufferUtils.base64Encode(BufferUtils.utf8Encode(options.clientId));
	}

	if(!('idempotentRestPublishing' in options)) {
		options.idempotentRestPublishing = true;
	}

	if(options.promises && !Platform.Promise) {
		Logger.logAction(Logger.LOG_ERROR, 'Defaults.normaliseOptions', '{promises: true} was specified, but no Promise constructor found; disabling promises');
		options.promises = false;
	}

	return options;
};

export default Defaults;<|MERGE_RESOLUTION|>--- conflicted
+++ resolved
@@ -35,12 +35,7 @@
 	"Content-Type": "application/json"
 };
 
-<<<<<<< HEAD
-Defaults.version          = '1.2.8';
-=======
 Defaults.version          = '1.2.9';
-Defaults.libstring        = Platform.libver + '-' + Defaults.version;
->>>>>>> 0a1da2d6
 Defaults.apiVersion       = '1.2';
 
 var agent = Platform.libver + '/' + Defaults.version;
