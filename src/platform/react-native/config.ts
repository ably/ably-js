import { IPlatformConfig } from '../../common/types/IPlatformConfig';
import BufferUtils from '../web/lib/util/bufferutils';

<<<<<<< HEAD
export default function (bufferUtils: typeof BufferUtils): IPlatformConfig {
  return {
    agent: 'reactnative',
    logTimestamps: true,
    noUpgrade: false,
    binaryType: 'arraybuffer',
    WebSocket: WebSocket,
    xhrSupported: true,
    allowComet: true,
    streamingSupported: true,
    useProtocolHeartbeats: true,
    supportsBinary: !!(typeof TextDecoder !== 'undefined' && TextDecoder),
    preferBinary: false,
    ArrayBuffer: typeof ArrayBuffer !== 'undefined' && ArrayBuffer,
    atob: global.atob,
    nextTick: function (f: Function) {
      setTimeout(f, 0);
    },
    addEventListener: null,
    inspect: JSON.stringify,
    stringByteSize: function (str: string) {
      /* str.length will be an underestimate for non-ascii strings. But if we're
       * in a browser too old to support TextDecoder, not much we can do. Better
       * to underestimate, so if we do go over-size, the server will reject the
       * message */
      return (typeof TextDecoder !== 'undefined' && new TextEncoder().encode(str).length) || str.length;
    },
    TextEncoder: global.TextEncoder,
    TextDecoder: global.TextDecoder,
    getRandomArrayBuffer: (function (RNRandomBytes) {
      return async function (byteLength: number) {
        return new Promise((resolve, reject) => {
          RNRandomBytes.randomBytes(byteLength, function (err: Error | null, base64String: string | null) {
            err ? reject(err) : resolve(bufferUtils.toArrayBuffer(bufferUtils.base64Decode(base64String!)));
          });
        });
      };
      // Installing @types/react-native would fix this but conflicts with @types/node
      // See https://github.com/DefinitelyTyped/DefinitelyTyped/issues/15960
      // eslint-disable-next-line @typescript-eslint/no-var-requires
    })(require('react-native').NativeModules.RNRandomBytes),
  };
}
=======
const Platform: IPlatformConfig = {
  agent: 'reactnative',
  logTimestamps: true,
  noUpgrade: false,
  binaryType: 'arraybuffer',
  WebSocket: WebSocket,
  xhrSupported: true,
  allowComet: true,
  jsonpSupported: false,
  streamingSupported: true,
  useProtocolHeartbeats: true,
  createHmac: null,
  msgpack: msgpack,
  supportsBinary: !!(typeof TextDecoder !== 'undefined' && TextDecoder),
  preferBinary: false, // Motivation as on web; see `preferBinary` comment there.
  ArrayBuffer: typeof ArrayBuffer !== 'undefined' && ArrayBuffer,
  atob: global.atob,
  nextTick: function (f: Function) {
    setTimeout(f, 0);
  },
  addEventListener: null,
  inspect: JSON.stringify,
  stringByteSize: function (str: string) {
    /* str.length will be an underestimate for non-ascii strings. But if we're
     * in a browser too old to support TextDecoder, not much we can do. Better
     * to underestimate, so if we do go over-size, the server will reject the
     * message */
    return (typeof TextDecoder !== 'undefined' && new TextEncoder().encode(str).length) || str.length;
  },
  TextEncoder: global.TextEncoder,
  TextDecoder: global.TextDecoder,
  Promise: global.Promise,
  getRandomWordArray: (function (RNRandomBytes) {
    return function (byteLength: number, callback: Function) {
      RNRandomBytes.randomBytes(byteLength, function (err: Error, base64String: string) {
        callback(err, !err && parseBase64(base64String));
      });
    };
    // Installing @types/react-native would fix this but conflicts with @types/node
    // See https://github.com/DefinitelyTyped/DefinitelyTyped/issues/15960
    // eslint-disable-next-line @typescript-eslint/no-var-requires
  })(require('react-native').NativeModules.RNRandomBytes),
};

export default Platform;
>>>>>>> 64caf8e5
<|MERGE_RESOLUTION|>--- conflicted
+++ resolved
@@ -1,7 +1,6 @@
 import { IPlatformConfig } from '../../common/types/IPlatformConfig';
 import BufferUtils from '../web/lib/util/bufferutils';
 
-<<<<<<< HEAD
 export default function (bufferUtils: typeof BufferUtils): IPlatformConfig {
   return {
     agent: 'reactnative',
@@ -14,7 +13,7 @@
     streamingSupported: true,
     useProtocolHeartbeats: true,
     supportsBinary: !!(typeof TextDecoder !== 'undefined' && TextDecoder),
-    preferBinary: false,
+    preferBinary: false, // Motivation as on web; see `preferBinary` comment there.
     ArrayBuffer: typeof ArrayBuffer !== 'undefined' && ArrayBuffer,
     atob: global.atob,
     nextTick: function (f: Function) {
@@ -44,51 +43,4 @@
       // eslint-disable-next-line @typescript-eslint/no-var-requires
     })(require('react-native').NativeModules.RNRandomBytes),
   };
-}
-=======
-const Platform: IPlatformConfig = {
-  agent: 'reactnative',
-  logTimestamps: true,
-  noUpgrade: false,
-  binaryType: 'arraybuffer',
-  WebSocket: WebSocket,
-  xhrSupported: true,
-  allowComet: true,
-  jsonpSupported: false,
-  streamingSupported: true,
-  useProtocolHeartbeats: true,
-  createHmac: null,
-  msgpack: msgpack,
-  supportsBinary: !!(typeof TextDecoder !== 'undefined' && TextDecoder),
-  preferBinary: false, // Motivation as on web; see `preferBinary` comment there.
-  ArrayBuffer: typeof ArrayBuffer !== 'undefined' && ArrayBuffer,
-  atob: global.atob,
-  nextTick: function (f: Function) {
-    setTimeout(f, 0);
-  },
-  addEventListener: null,
-  inspect: JSON.stringify,
-  stringByteSize: function (str: string) {
-    /* str.length will be an underestimate for non-ascii strings. But if we're
-     * in a browser too old to support TextDecoder, not much we can do. Better
-     * to underestimate, so if we do go over-size, the server will reject the
-     * message */
-    return (typeof TextDecoder !== 'undefined' && new TextEncoder().encode(str).length) || str.length;
-  },
-  TextEncoder: global.TextEncoder,
-  TextDecoder: global.TextDecoder,
-  Promise: global.Promise,
-  getRandomWordArray: (function (RNRandomBytes) {
-    return function (byteLength: number, callback: Function) {
-      RNRandomBytes.randomBytes(byteLength, function (err: Error, base64String: string) {
-        callback(err, !err && parseBase64(base64String));
-      });
-    };
-    // Installing @types/react-native would fix this but conflicts with @types/node
-    // See https://github.com/DefinitelyTyped/DefinitelyTyped/issues/15960
-    // eslint-disable-next-line @typescript-eslint/no-var-requires
-  })(require('react-native').NativeModules.RNRandomBytes),
-};
-
-export default Platform;
->>>>>>> 64caf8e5
+}