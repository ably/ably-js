--- conflicted
+++ resolved
@@ -3,12 +3,8 @@
 define(['ably', 'shared_helper', 'async', 'chai'], function (Ably, Helper, async, chai) {
   var expect = chai.expect;
   let config = Ably.Realtime.Platform.Config;
-<<<<<<< HEAD
   var createPM = Ably.makeProtocolMessageFromDeserialized();
-=======
-  var createPM = Ably.protocolMessageFromDeserialized;
   var Message = Ably.Realtime.Message;
->>>>>>> 416c9b09
 
   var publishIntervalHelper = function (currentMessageNum, channel, dataFn, onPublish) {
     return function () {
