--- conflicted
+++ resolved
@@ -102,24 +102,6 @@
 	var browsers = grunt.option('browsers') || 'default';
 	var optionsDescription = '\nOptions:\n  --browsers [browsers] e.g. Chrome,PhantomJS (Firefox is default)';
 
-<<<<<<< HEAD
-	grunt.registerTask('set-library-version',
-		'Set the library version string used for loading dependencies',
-		function() {
-			var defaultsFile = gruntConfig.dirs.common + '/lib/util/defaults.ts';
-			var defaultsText = grunt.file.read(defaultsFile).replace(/(version\s*=\s*)'([\w\.\-]+)'/, '$1\'' + gruntConfig.pkgVersion + '\'');
-			grunt.file.write(defaultsFile, defaultsText);
-
-			var licenseFile = gruntConfig.dirs.fragments + '/license.js';
-			var licenseText = grunt.file.read(licenseFile).
-													replace(/(Ably JavaScript Library v)([\w\.\-]+)/i, '$1' + gruntConfig.pkgVersion).
-													replace(/(Copyright )(\d{4,})/i, '$1' + new Date().getFullYear())
-			grunt.file.write(licenseFile, licenseText);
-		}
-	);
-
-=======
->>>>>>> 741513c5
 	grunt.registerTask('test',
 		'Concat files and run the entire test suite (Jasmine with node & Karma in a browser)' + optionsDescription,
 		['build', 'mocha', 'karma:' + browsers]
