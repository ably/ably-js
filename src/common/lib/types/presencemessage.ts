--- conflicted
+++ resolved
@@ -1,17 +1,13 @@
 import Logger from '../util/logger';
 import Platform from 'common/platform';
-<<<<<<< HEAD
 import {
   encode as encodeMessage,
   decode as decodeMessage,
   getMessagesSize,
-  CipherOptions,
+  normalizeCipherOptions,
   encodeDataForWireProtocol,
 } from './message';
 import * as Utils from '../util/utils';
-=======
-import { normalizeCipherOptions, encode as encodeMessage, decode as decodeMessage, getMessagesSize } from './message';
->>>>>>> 1d6483a7
 import * as API from '../../../../ably';
 
 import type { IUntypedCryptoStatic } from 'common/types/ICryptoStatic';
